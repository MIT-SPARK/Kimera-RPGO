/*
Robust Solver Params class
author: Yun Chang
*/

#pragma once

#include <string>
#include <vector>

namespace KimeraRPGO {

enum class Solver { LM, GN };

// TODO(Luca): OutlierRemoval should not care about 2D or 3D
enum class OutlierRemovalMethod {
  NONE,  // no outlier rejection
  PCM2D,
  PCM3D,
  PCM_Simple2D,
  PCM_Simple3D
};

enum class Verbosity { UPDATE, QUIET, VERBOSE };

// method used to search for max clique
// TODO(Kasra): add incremental methods too
// TODO need to change this when adding non-PCM robust solvers
enum class MaxCliqueMethod {
  PMC_EXACT,
  PMC_HEU,
  CLIPPER
};

struct RobustSolverParams {
 public:
  RobustSolverParams()
      : solver(Solver::LM),  // TODO(Luca): default should be GN (faster, but we
                             // can keep LM for subt)
        outlierRemovalMethod(OutlierRemovalMethod::PCM3D),
        specialSymbols(),
        verbosity(Verbosity::UPDATE),
        pcm_odomThreshold(10.0),
        pcm_lcThreshold(5.0),
        pcmDist_transThreshold(0.05),  // 5cm
        pcmDist_rotThreshold(0.005),   // <0.5degrees
        incremental(false),
        log_output(false),
        use_gnc_(false),
<<<<<<< HEAD
        max_clique_method_(MaxCliqueMethod::PMC_HEU) {}
=======
        multirobot_frame_alignment(false) {}
>>>>>>> 3d239076
  /*! \brief For RobustSolver to not do outlier rejection at all
   */
  void setNoRejection(Verbosity verbos = Verbosity::UPDATE) {
    outlierRemovalMethod = OutlierRemovalMethod::NONE;
    verbosity = verbos;
  }

  /*! \brief use incremental max clique
   */
  void setIncremental() { incremental = true; }

  /*! \brief set max clique solver
   */
  void setMaxCliqueMethod(MaxCliqueMethod method) { max_clique_method_ = method; }

  /*! \brief 2D version of Pcm
   * This one looks at Mahalanobis distance
   * odomThreshold: max allowable M distance deviation from odometry
   * lcThreshold: max allowable M distance deviation between pairs of
   * measurements
   */
  void setPcm2DParams(double odomThreshold,
                      double lcThreshold,
                      Verbosity verbos = Verbosity::UPDATE) {
    outlierRemovalMethod = OutlierRemovalMethod::PCM2D;
    pcm_odomThreshold = odomThreshold;
    pcm_lcThreshold = lcThreshold;
    verbosity = verbos;
  }

  /*! \brief 3D version of Pcm
   * This one looks at Mahalanobis distance
   * odomThreshold: max allowable M distance deviation from odometry
   * lcThreshold: max allowable M distance deviation between pairs of
   * measurements
   */
  void setPcm3DParams(double odomThreshold,
                      double lcThreshold,
                      Verbosity verbos = Verbosity::UPDATE) {
    outlierRemovalMethod = OutlierRemovalMethod::PCM3D;
    pcm_odomThreshold = odomThreshold;
    pcm_lcThreshold = lcThreshold;
    verbosity = verbos;
  }

  /*! \brief 2D version of PcmSimple
   * This one looks at average translation and rotation error per node
   * transThreshold: Estimated max drift in translation per node (in meters)
   * rotThreshold: Estimated max drift in rotation per node (in radians)
   */
  void setPcmSimple2DParams(double transThreshold,
                            double rotThreshold,
                            Verbosity verbos = Verbosity::UPDATE) {
    outlierRemovalMethod = OutlierRemovalMethod::PCM_Simple2D;
    pcmDist_transThreshold = transThreshold;
    pcmDist_rotThreshold = rotThreshold;
    verbosity = verbos;
  }

  /*! \brief 3D version of PcmSimple
   * This one looks at average translation and rotation error per node
   * transThreshold: Estimated max drift in translation per node (in meters)
   * rotThreshold: Estimated max drift in rotation per node (in radians)
   */
  void setPcmSimple3DParams(double transThreshold,
                            double rotThreshold,
                            Verbosity verbos = Verbosity::UPDATE) {
    outlierRemovalMethod = OutlierRemovalMethod::PCM_Simple3D;
    pcmDist_transThreshold = transThreshold;
    pcmDist_rotThreshold = rotThreshold;
    verbosity = verbos;
  }

  /*! \brief one way of setting GNC parameters (confidence threshold)
   */
  void setGncInlierCostThresholdsAtProbability(const double& alpha) {
    use_gnc_ = true;
    gnc_threshold_mode_ = GncThresholdMode::PROBABILITY;
    gnc_inlier_threshold_ = alpha;
  }

  /*! \brief one way of setting GNC parameters (cost threshold)
   */
  void setGncInlierCostThresholds(const double& cost) {
    use_gnc_ = true;
    gnc_threshold_mode_ = GncThresholdMode::COST;
    gnc_inlier_threshold_ = cost;
  }

  /*! \brief use multirobot frame alignment for initialization
   */
  void setMultirobotFrameAlignment() { multirobot_frame_alignment = true; }

  /*! \brief set folder to log data
   */
  void logOutput(const std::string& output_folder) {
    log_output = true;
    log_folder = output_folder;
  }

  // General
  Solver solver;
  OutlierRemovalMethod outlierRemovalMethod;
  std::vector<char> specialSymbols;
  Verbosity verbosity;
  bool log_output;
  std::string log_folder;

  // for Pcm
  double pcm_odomThreshold;
  double pcm_lcThreshold;

  // for PcmSimple
  double pcmDist_transThreshold;
  double pcmDist_rotThreshold;

  // maximum clique method
  MaxCliqueMethod max_clique_method_;

  // incremental max clique
  bool incremental;

  // multirobot frame alignment
  bool multirobot_frame_alignment;

  // GNC variables
  enum class GncThresholdMode { COST = 0u, PROBABILITY = 1u };
  bool use_gnc_;
  GncThresholdMode gnc_threshold_mode_;
  double gnc_inlier_threshold_;
};

}  // namespace KimeraRPGO<|MERGE_RESOLUTION|>--- conflicted
+++ resolved
@@ -47,11 +47,8 @@
         incremental(false),
         log_output(false),
         use_gnc_(false),
-<<<<<<< HEAD
-        max_clique_method_(MaxCliqueMethod::PMC_HEU) {}
-=======
+        max_clique_method_(MaxCliqueMethod::PMC_HEU),
         multirobot_frame_alignment(false) {}
->>>>>>> 3d239076
   /*! \brief For RobustSolver to not do outlier rejection at all
    */
   void setNoRejection(Verbosity verbos = Verbosity::UPDATE) {
