/*
Pairwise Consistency Maximization (PCM)
Backend solver class (Robust Pose Graph Optimizer)
author: Yun Chang, Luca Carlone
 */

#pragma once

// enables correct operations of GTSAM (correct Jacobians)
#define SLOW_BUT_CORRECT_BETWEENFACTOR

#include <math.h>
#include <chrono>
#include <fstream>
#include <iomanip>
#include <sstream>
#include <string>
#include <unordered_map>
#include <vector>

#include <gtsam/geometry/Pose2.h>
#include <gtsam/geometry/Pose3.h>
#include <gtsam/inference/Symbol.h>
#include <gtsam/linear/NoiseModel.h>
#include <gtsam/nonlinear/GncOptimizer.h>
#include <gtsam/nonlinear/NonlinearFactorGraph.h>
#include <gtsam/nonlinear/Values.h>
#include <gtsam/slam/BetweenFactor.h>
#include <gtsam/slam/PriorFactor.h>

#include "KimeraRPGO/logger.h"
#include "KimeraRPGO/outlier/OutlierRemoval.h"
#include "KimeraRPGO/utils/geometry_utils.h"
#include "KimeraRPGO/utils/graph_utils.h"
#include "KimeraRPGO/SolverParams.h"

namespace KimeraRPGO {

/* ------------------------------------------------------------------------ */
// Defines the behaviour of this backend.
enum class FactorType {
  UNCLASSIFIED = 0,
  ODOMETRY = 1,  //
  FIRST_LANDMARK_OBSERVATION = 2,
  LOOP_CLOSURE = 3,
  // both between poses and landmark re-observations (may be more than 1)
  NONBETWEEN_FACTORS = 4,  // not handled by PCM (may be more than 1)
};

// poseT can be gtsam::Pose2 or Pose3 for 3D vs 3D
// T can be PoseWithCovariance or PoseWithDistance based on
// If using Pcm or PcmDistance
template <class poseT, template <class> class T>
class Pcm : public OutlierRemoval {
 public:
  Pcm(double threshold1,
      double threshold2,
      bool incremental = false,
<<<<<<< HEAD
      const std::vector<char>& special_symbols = std::vector<char>(),
      MaxCliqueMethod method = MaxCliqueMethod::PMC_HEU)
=======
      bool multirobot_frame_align = false,
      const std::vector<char>& special_symbols = std::vector<char>())
>>>>>>> 3d239076
      : OutlierRemoval(),
        threshold1_(threshold1),
        threshold2_(threshold2),
        incremental_(incremental),
        multirobot_frame_align_(multirobot_frame_align),
        special_symbols_(special_symbols),
        total_lc_(0),
        total_good_lc_(0),
        max_clique_method_(method) {
    // check if templated value valid
    BOOST_CONCEPT_ASSERT((gtsam::IsLieGroup<poseT>));
  }
  ~Pcm() = default;
  // initialize with odometry detect threshold and pairwise consistency
  // threshold
 public:
  EIGEN_MAKE_ALIGNED_OPERATOR_NEW

 private:
  double threshold1_;
  double threshold2_;

  // NonlinearFactorGraph storing all odometry factors
  gtsam::NonlinearFactorGraph nfg_odom_;

  // NonlinearFactorGraph storing all NonBetweenFactors
  gtsam::NonlinearFactorGraph nfg_special_;

  // storing loop closures and its adjacency matrix
  std::unordered_map<ObservationId, Measurements> loop_closures_;

  // trajectory maping robot prefix to its keys and poses
  std::unordered_map<char, Trajectory<poseT, T>> odom_trajectories_;

  // Incremental max clique
  bool incremental_;

  // these are the symbols corresponding to landmarks
  std::vector<char> special_symbols_;

  // storing landmark measurements and its adjacency matrix
  std::unordered_map<gtsam::Key, Measurements> landmarks_;

  size_t total_lc_, total_good_lc_;
  
  // Max Clique Method
  MaxCliqueMethod max_clique_method_;

  // Pose averaging for multirobot initialization
  bool multirobot_frame_align_;
  // Keep track of the order of robots when applying world transforms
  std::vector<char> robot_order_;

 public:
  size_t getNumLC() { return total_lc_; }
  size_t getNumLCInliers() { return total_good_lc_; }
  size_t getNumOdomFactors() { return nfg_odom_.size(); }
  size_t getNumSpecialFactors() { return nfg_special_.size(); }

  /*! \brief Process new measurements and reject outliers
   *  process the new measurements and update the "good set" of measurements
   *  - new_factors: factors from the new measurements
   *  - new_values: linearization point of the new measurements
   *  - nfg: the factors after processing new measurements and outlier removal
   *  - values: the values after processing new measurements and outlier removal
   *  - returns: boolean of if optimization should be called or not
   */
  bool removeOutliers(const gtsam::NonlinearFactorGraph& new_factors,
                      const gtsam::Values& new_values,
                      gtsam::NonlinearFactorGraph* output_nfg,
                      gtsam::Values* output_values) override {
    // Start timer
    auto start = std::chrono::high_resolution_clock::now();
    // store new values:
    output_values->insert(
        new_values);  // - store latest pose in values_ (note:
                      // values_ is the optimized estimate,
                      // while trajectory is the odom estimate)
    // Check values to initialize a trajectory in odom_trajectories if needed
    if (new_factors.size() == 0) {
      // Done and nothing to optimize
      return false;
    }

    bool do_optimize = false;
    // ==============================================================================
    gtsam::NonlinearFactorGraph loop_closure_factors;
    for (size_t i = 0; i < new_factors.size(); i++) {
      if (NULL == new_factors[i]) continue;
      // we first classify the current factors into the following categories:
      FactorType type = FactorType::UNCLASSIFIED;
      // current logic: The factors handled by outlier rejection are the between
      // factors. Between factors can be classified broadly into odometry, loop
      // closures, and landmark observations

      // check if factor is a between factor
      if (boost::dynamic_pointer_cast<gtsam::BetweenFactor<poseT>>(
              new_factors[i])) {
        // specifically what outlier rejection handles
        gtsam::Key from_key = new_factors[i]->front();
        gtsam::Key to_key = new_factors[i]->back();
        gtsam::Symbol from_symb(from_key);
        gtsam::Symbol to_symb(to_key);
        if (isSpecialSymbol(from_symb.chr()) ||
            isSpecialSymbol(to_symb.chr())) {  // is it a landmark observation
          // if includes values, it is the first observation
          if (new_values.exists(from_key) || new_values.exists(to_key)) {
            type = FactorType::FIRST_LANDMARK_OBSERVATION;
          } else {
            // re-observation: counts as loop closure
            type = FactorType::LOOP_CLOSURE;
          }
        } else if (from_key + 1 == to_key && new_values.exists(to_key)) {
          // Note that here we assume we receive odometry incrementally
          type = FactorType::ODOMETRY;  // just regular odometry
        } else {
          type = FactorType::LOOP_CLOSURE;
        }
      } else {
        type = FactorType::NONBETWEEN_FACTORS;  // unrecognized factor, not
                                                // checked for outlier rejection
      }

      // ==============================================================================
      // handle differently depending on type
      switch (type) {
        case FactorType::ODOMETRY:  // odometry, do not optimize
        {
          updateOdom(new_factors[i], *output_values);
        } break;
        case FactorType::FIRST_LANDMARK_OBSERVATION:  // landmark measurement,
                                                      // initialize
        {
          if (debug_) log<INFO>("New landmark observed");
          Measurements newMeasurement;
          newMeasurement.factors.add(new_factors[i]);
          newMeasurement.consistent_factors.add(new_factors[i]);
          gtsam::Symbol symb(new_values.keys()[0]);
          landmarks_[symb] = newMeasurement;
          total_lc_++;
        } break;
        case FactorType::LOOP_CLOSURE: {
          if (new_factors[i]->front() != new_factors[i]->back()) {
            // add the the loop closure factors and process them together
            loop_closure_factors.add(new_factors[i]);
          } else {
            log<WARNING>("Attempting to close loop against self");
          }
        } break;
        case FactorType::NONBETWEEN_FACTORS: {
          nfg_special_.add(new_factors[i]);
          do_optimize = true;
        } break;
        default:  // the remainders are specical loop closure cases, includes
                  // the "UNCLASSIFIED" case
        {
          nfg_special_.add(new_factors[i]);
          do_optimize = true;
        }
      }  // end switch
    }
    auto max_clique_duration = std::chrono::milliseconds::zero();
    if (loop_closure_factors.size() > 0) {
      // update inliers
      std::unordered_map<ObservationId, size_t> num_new_loopclosures;
      parseAndIncrementAdjMatrix(
          loop_closure_factors, *output_values, &num_new_loopclosures);
      auto max_clique_start = std::chrono::high_resolution_clock::now();
      if (incremental_) {
        findInliersIncremental(num_new_loopclosures);
      } else {
        findInliers();
      }
      auto max_clique_end = std::chrono::high_resolution_clock::now();
      max_clique_duration =
          std::chrono::duration_cast<std::chrono::milliseconds>(
              max_clique_end - max_clique_start);
      // Find inliers with Pairwise consistent measurement set maximization
      do_optimize = true;
    }
    *output_nfg = buildGraphToOptimize();
    if (multirobot_frame_align_ && robot_order_.size() > 1) {
      *output_values = multirobotValueInitialization(*output_values);
    }

    // End clock
    auto stop = std::chrono::high_resolution_clock::now();
    auto spin_duration =
        std::chrono::duration_cast<std::chrono::milliseconds>(stop - start);
    if (debug_ || do_optimize)
      log<INFO>(
          "PCM spin took %1% milliseconds. Detected %2% total loop closures "
          "with %3% inliers. ") %
          spin_duration.count() % total_lc_ % total_good_lc_;
    if (log_output_) {
      saveAdjacencyMatrix(log_folder_);
      logSpinStatus(
          spin_duration.count(), max_clique_duration.count(), log_folder_);
    }
    return do_optimize;
  }  // end reject outliers

  /*! \brief save the PCM data
   *  saves the distance matrix (final) and also the clique size info
   *  - folder_path: path to directory to save results in
   */
  void saveData(std::string folder_path) override {
    // TODO(Yun) save max clique results
    // TODO(Yun) Maybe just use log?
    // saveAdjacencyMatrix(folder_path);
    // saveCliqueSizeData(folder_path);
  }

  /*! \brief remove the last loop closure based on observation ID
   * and update the factors.
   * For example if Observation id is Obsid('a','c'), method
   * removes the last loop closure between robots a and c
   */
  void removeLastLoopClosure(ObservationId id,
                             gtsam::NonlinearFactorGraph* updated_factors) {
    if (loop_closures_.find(id) == loop_closures_.end()) {
      return;  // No loop closures in this container
    }
    // Update the measurements (delete last measurement)
    size_t numLC = loop_closures_[id].adj_matrix.rows();
    if (numLC <= 0) {
      return;  // No more loop closures
    }

    loop_closures_[id].factors.erase(
        std::prev(loop_closures_[id].factors.end()));
    if (loop_closures_[id].factors.size() < 2) {
      loop_closures_[id].consistent_factors = loop_closures_[id].factors;
    } else {
      // Update adjacent and distance matrix
      loop_closures_[id].adj_matrix =
          loop_closures_[id].adj_matrix.block(0, 0, numLC - 1, numLC - 1);
      loop_closures_[id].dist_matrix =
          loop_closures_[id].dist_matrix.block(0, 0, numLC - 1, numLC - 1);

      // Update the inliers
      std::vector<int> inliers_idx;
      size_t num_inliers =
          findMaxCliqueHeu(loop_closures_[id].adj_matrix, &inliers_idx);
      loop_closures_[id].consistent_factors =
          gtsam::NonlinearFactorGraph();  // reset
      // update inliers, or consistent factors, according to max clique result
      for (size_t i = 0; i < num_inliers; i++) {
        loop_closures_[id].consistent_factors.add(
            loop_closures_[id].factors[inliers_idx[i]]);
      }
    }

    *updated_factors = buildGraphToOptimize();
    return;
  }

  /*! \brief remove the prior factors of nodes that given prefix
   */
  void removePriorFactorsWithPrefix(
      const char& prefix,
      gtsam::NonlinearFactorGraph* updated_factors) {
    // First make copy of nfg_special_ where prior factors stored
    const gtsam::NonlinearFactorGraph nfg_special_copy = nfg_special_;
    // Clear nfg_special_
    nfg_special_ = gtsam::NonlinearFactorGraph();
    // Iterate and pick out non prior factors and prior factors without key with
    // prefix
    for (auto factor : nfg_special_copy) {
      if (!boost::dynamic_pointer_cast<gtsam::PriorFactor<poseT>>(factor)) {
        nfg_special_.add(factor);
      } else {
        gtsam::PriorFactor<poseT> prior_factor =
            *boost::dynamic_pointer_cast<gtsam::PriorFactor<poseT>>(factor);
        gtsam::Symbol node(prior_factor.key());
        if (node.chr() != prefix) nfg_special_.add(factor);
      }
    }
    *updated_factors = buildGraphToOptimize();
    return;
  }

 protected:
  /*! \brief goes through the loop closures and updates the corresponding
   * adjacency matrices, in preparation for max clique
   */
  void parseAndIncrementAdjMatrix(
      const gtsam::NonlinearFactorGraph& new_factors,
      const gtsam::Values& output_values,
      std::unordered_map<ObservationId, size_t>* num_new_loopclosures) {
    for (size_t i = 0; i < new_factors.size(); i++) {
      // iterate through the factors
      // double check again that these are between factors
      if (boost::dynamic_pointer_cast<gtsam::BetweenFactor<poseT>>(
              new_factors[i])) {
        // regular loop closure.
        // in this case we should run consistency check to see if loop closure
        // is good
        // * odometric consistency check (will only compare against odometry
        // - if loop fails this, we can just drop it)
        // extract between factor
        gtsam::BetweenFactor<poseT> nfg_factor =
            *boost::dynamic_pointer_cast<gtsam::BetweenFactor<poseT>>(
                new_factors[i]);

        if (!output_values.exists(nfg_factor.keys().front()) ||
            !output_values.exists(nfg_factor.keys().back())) {
          log<WARNING>("Cannot add loop closure with non-existing keys");
          continue;
        }

        // check if it is a landmark measurement loop closure
        gtsam::Symbol symbfrnt(nfg_factor.front());
        gtsam::Symbol symbback(nfg_factor.back());
        if (isSpecialSymbol(symbfrnt.chr()) ||
            isSpecialSymbol(symbback.chr())) {
          // it is landmark loop closure
          gtsam::Key landmark_key =
              (isSpecialSymbol(symbfrnt.chr()) ? nfg_factor.front()
                                               : nfg_factor.back());

          if (debug_)
            log<INFO>("loop closing with landmark %1%") %
                gtsam::DefaultKeyFormatter(landmark_key);

          landmarks_[landmark_key].factors.add(nfg_factor);
          total_lc_++;
          // grow adj matrix
          incrementLandmarkAdjMatrix(landmark_key);
        } else {
          // It is a proper loop closures
          double odom_dist;
          bool odom_consistent = false;
          if (symbfrnt.chr() == symbback.chr()) {
            odom_consistent = isOdomConsistent(nfg_factor, &odom_dist);
          } else {
            // odom consistency check only for intrarobot loop closures
            odom_consistent = true;
          }
          if (odom_consistent) {
            if (debug_)
              log<INFO>("loop closure between keys %1% and %2%") %
                  gtsam::DefaultKeyFormatter(nfg_factor.front()) %
                  gtsam::DefaultKeyFormatter(nfg_factor.back());
            ObservationId obs_id(symbfrnt.chr(), symbback.chr());
            // detect which inter or intra robot loop closure this belongs to
            if (num_new_loopclosures->find(obs_id) ==
                num_new_loopclosures->end()) {
              num_new_loopclosures->insert(
                  std::pair<ObservationId, size_t>(obs_id, 1));
            } else {
              num_new_loopclosures->at(obs_id)++;
            }
            loop_closures_[obs_id].factors.add(nfg_factor);
            total_lc_++;
            incrementAdjMatrix(obs_id, nfg_factor);
          } else {
            if (debug_)
              log<WARNING>(
                  "Discarded loop closure (inconsistent with odometry)");
            continue;  // discontinue since loop closure not consistent with
                       // odometry
          }
        }

      } else {
        // add as special loop closure
        // the remainders are speical loop closure cases
        nfg_special_.add(new_factors[i]);
      }
    }
  }

  // check if a character is a special symbol as defined in constructor
  // (typically these are the landmarks)
  bool isSpecialSymbol(const char& symb) const {
    for (size_t i = 0; i < special_symbols_.size(); i++) {
      if (special_symbols_[i] == symb) return true;
    }
    return false;
  }

  /* *******************************************************************************
   */
  // update the odometry: add new measurements to odometry trajectory tree
  void updateOdom(const gtsam::NonlinearFactor::shared_ptr& new_factor,
                  const gtsam::Values& output_values) {
    // here we have values for reference checking and initialization if needed
    gtsam::BetweenFactor<poseT> odom_factor =
        *boost::dynamic_pointer_cast<gtsam::BetweenFactor<poseT>>(new_factor);
    nfg_odom_.add(odom_factor);  // - store factor in nfg_odom_
    // update trajectory(compose last value with new odom value)
    gtsam::Key new_key = odom_factor.keys().back();
    gtsam::Key prev_key = odom_factor.keys().front();

    // extract prefix
    gtsam::Symbol sym = gtsam::Symbol(new_key);
    char prefix = sym.chr();

    // construct pose with covariance for odometry measurement
    T<poseT> odom_delta(odom_factor);

    if (odom_trajectories_.find(prefix) == odom_trajectories_.end()) {
      // prefix has not been seen before, add
      T<poseT> initial_pose;
      initial_pose.pose = output_values.at<poseT>(prev_key);
      // populate trajectories
      odom_trajectories_[prefix].poses[prev_key] = initial_pose;
      // add to robot order since seen for the first time
      robot_order_.push_back(prefix);
    }

    // Now get the latest pose in trajectory and compose
    T<poseT> prev_pose;
    try {
      prev_pose = odom_trajectories_[prefix].poses[prev_key];
    } catch (...) {
      log<WARNING>("Attempted to add odom to non-existing key. ");
    }

    // compose latest pose to odometry for new pose
    T<poseT> new_pose = prev_pose.compose(odom_delta);

    // add to trajectory
    odom_trajectories_[prefix].poses[new_key] = new_pose;
  }

  /* *******************************************************************************
   */
  /*
   * odometry consistency check specialized to the PoseWithCovariance class
   */
  bool checkOdomConsistent(const PoseWithCovariance<poseT>& result,
                           double* dist) const {
    *dist = result.mahalanobis_norm();  // for PCM
    if (debug_) log<INFO>("odometry consistency distance: %1%") % *dist;
    if (*dist < threshold1_) {
      return true;
    }
    return false;
  }

  /* *******************************************************************************
   */
  /*
   * odometry consistency check specialized to the PoseWithNode class
   */
  bool checkOdomConsistent(const PoseWithNode<poseT>& result, double* dist) {
    // For PcmSimple
    *dist = result.avg_trans_norm();
    double rot_dist = result.avg_rot_norm();

    if (debug_)
      log<INFO>("odometry consistency translation distance: %1%") % *dist;
    if (debug_)
      log<INFO>("odometry consistency rotation distance: %1%") % rot_dist;
    if (*dist < threshold1_ && rot_dist < threshold2_) {
      return true;
    }
    return false;
  }

  /* *******************************************************************************
   */
  /*
   * general interface for odometry consistency check (both PCM and distance
   * version)
   */
  bool isOdomConsistent(const gtsam::BetweenFactor<poseT>& lc_factor,
                        double* dist) {
    // say: loop is between pose i and j
    gtsam::Key key_i = lc_factor.keys().front();  // extract the keys
    gtsam::Key key_j = lc_factor.keys().back();
    gtsam::Symbol symb_i = gtsam::Symbol(key_i);
    gtsam::Symbol symb_j = gtsam::Symbol(key_j);

    T<poseT> pij_odom, pji_lc, result;

    if (symb_i.chr() != symb_j.chr()) {
      log<WARNING>(
          "Only check for odmetry consistency for intrarobot loop closures");
    }
    pij_odom = odom_trajectories_[symb_i.chr()].getBetween(key_i, key_j);

    // get pij_lc = (Tij_lc, Covij_lc) from factor
    pji_lc = T<poseT>(lc_factor).inverse();

    // check consistency (Tij_odom,Cov_ij_odom, Tij_lc, Cov_ij_lc)
    result = pij_odom.compose(pji_lc);
    // if (debug_) result.pose.print("odom consistency check: ");

    return checkOdomConsistent(result, dist);
  }

  /* *******************************************************************************
   */
  /*
   * pairwise loop consistency check specialized to the PoseWithCovariance class
   * TODO: delete this function, rename checkOdomConsistent to
   * checkPairwiseConsistency and let it take a third argument (the threshold)
   */
  bool checkLoopConsistent(const PoseWithCovariance<poseT>& result,
                           double* dist) {
    *dist = result.mahalanobis_norm();
    if (*dist < threshold2_) {
      return true;
    }
    return false;
  }

  /* *******************************************************************************
   */
  /*
   * pairwise loop consistency check specialized to the PoseWithNode class
   * TODO: delete this function, rename checkOdomConsistent to
   * checkPairwiseConsistency and let it take a third argument (the threshold)
   */
  bool checkLoopConsistent(const PoseWithNode<poseT>& result, double* dist) {
    *dist = result.avg_trans_norm();
    double rot_dist = result.avg_rot_norm();
    if (*dist < threshold1_ && rot_dist < threshold2_) {
      return true;
    }
    return false;
  }

  /* *******************************************************************************
   */
  /*
   * general interface for loop consistency check (both PCM and distance
   * version) inputs are 2 loop closures (a,b) and (c,d), where a,b,c,d are keys
   */
  bool areLoopsConsistent(const gtsam::BetweenFactor<poseT>& a_lcBetween_b,
                          const gtsam::BetweenFactor<poseT>& c_lcBetween_d,
                          double* dist) {
    // check if two loop closures are consistent
    // say: loop closure 1 is (a,b)
    gtsam::Key key_a = a_lcBetween_b.keys().front();
    gtsam::Key key_b = a_lcBetween_b.keys().back();
    // say: loop closure 2 is (c,d)
    gtsam::Key key_c = c_lcBetween_d.keys().front();
    gtsam::Key key_d = c_lcBetween_d.keys().back();

    T<poseT> a_lc_b, c_lc_d;
    a_lc_b = T<poseT>(a_lcBetween_b);
    c_lc_d = T<poseT>(c_lcBetween_d);
    gtsam::Symbol symb_a = gtsam::Symbol(key_a);
    gtsam::Symbol symb_b = gtsam::Symbol(key_b);
    gtsam::Symbol symb_c = gtsam::Symbol(key_c);
    gtsam::Symbol symb_d = gtsam::Symbol(key_d);

    // make sure a and c has same prefix (from same robot)
    if (symb_a.chr() != symb_c.chr()) {
      // switch c and d if needed
      gtsam::Key temp = key_c;
      key_c = key_d;
      key_d = temp;
      symb_c = gtsam::Symbol(key_c);
      symb_d = gtsam::Symbol(key_d);
    }
    // find odometry from a to c
    if (symb_a.chr() != symb_c.chr()) {
      log<WARNING>("Attempting to get odometry between different trajectories");
    }
    T<poseT> a_odom_c =
        odom_trajectories_[symb_a.chr()].getBetween(key_a, key_c);
    // find odometry from d to b
    if (symb_b.chr() != symb_d.chr()) {
      log<WARNING>("Attempting to get odometry between different trajectories");
    }
    T<poseT> b_odom_d =
        odom_trajectories_[symb_b.chr()].getBetween(key_b, key_d);

    // check that d to b pose is consistent with pose from b to d
    T<poseT> a_path_d, d_path_b, loop;
    a_path_d = a_odom_c.compose(c_lc_d);
    d_path_b = a_path_d.inverse().compose(a_lc_b);
    loop = d_path_b.compose(b_odom_d);
    return checkLoopConsistent(loop, dist);
  }

  /* *******************************************************************************
   */
  /*
   * augment adjacency matrix with an extra (pose-pose) loop closure
   */
  void incrementAdjMatrix(const ObservationId& id,
                          const gtsam::BetweenFactor<poseT>& factor) {
    // * pairwise consistency check (will also compare other loops - if loop
    // fails we still store it, but not include in the optimization)
    // -- add 1 row and 1 column to lc_adjacency_matrix_;
    // -- populate extra row and column by testing pairwise consistency of new
    // lc against all previous ones
    // -- compute max clique (done in the findInliers function)
    // -- add loops in max clique to a local variable nfg_good_lc (done in the
    // updateOutputGraph function) Using correspondence rowId (size_t, in
    // adjacency matrix) to slot id (size_t, id of that lc in nfg_lc)
    if (loop_closures_.find(id) == loop_closures_.end()) {
      // does not exist yet, add
      Measurements new_measurements;
      loop_closures_[id] = new_measurements;
    }
    size_t num_lc =
        loop_closures_[id].factors.size();  // number of loop closures so far,
                                            // including the one we just added
    Eigen::MatrixXd new_adj_matrix = Eigen::MatrixXd::Zero(num_lc, num_lc);
    Eigen::MatrixXd new_dst_matrix = Eigen::MatrixXd::Zero(num_lc, num_lc);
    if (num_lc > 1) {
      // if = 1 then just initialized
      new_adj_matrix.topLeftCorner(num_lc - 1, num_lc - 1) =
          loop_closures_[id].adj_matrix;
      new_dst_matrix.topLeftCorner(num_lc - 1, num_lc - 1) =
          loop_closures_[id].dist_matrix;

      // now iterate through the previous loop closures and fill in last row +
      // col of adjacency
      for (size_t i = 0; i < num_lc - 1;
           i++) {  // compare it against all others
        gtsam::BetweenFactor<poseT> factor_i =
            *boost::dynamic_pointer_cast<gtsam::BetweenFactor<poseT>>(
                loop_closures_[id].factors[i]);
        // check consistency
        double mah_distance;
        bool consistent = areLoopsConsistent(factor_i, factor, &mah_distance);
        new_dst_matrix(num_lc - 1, i) = mah_distance;
        new_dst_matrix(i, num_lc - 1) = mah_distance;
        if (consistent) {
          new_adj_matrix(num_lc - 1, i) = 1;
          new_adj_matrix(i, num_lc - 1) = 1;
        }
      }
    }
    loop_closures_[id].adj_matrix = new_adj_matrix;
    loop_closures_[id].dist_matrix = new_dst_matrix;
  }

  /* *******************************************************************************
   */
  /*
   * augment adjacency matrix for a landmark loop closure
   */
  void incrementLandmarkAdjMatrix(const gtsam::Key& ldmk_key) {
    // pairwise consistency check for landmarks
    size_t num_lc = landmarks_[ldmk_key].factors.size();  // number measurements
    Eigen::MatrixXd new_adj_matrix = Eigen::MatrixXd::Zero(num_lc, num_lc);
    Eigen::MatrixXd new_dst_matrix = Eigen::MatrixXd::Zero(num_lc, num_lc);
    if (num_lc > 1) {
      // if = 1 then just initialized
      new_adj_matrix.topLeftCorner(num_lc - 1, num_lc - 1) =
          landmarks_[ldmk_key].adj_matrix;
      new_dst_matrix.topLeftCorner(num_lc - 1, num_lc - 1) =
          landmarks_[ldmk_key].dist_matrix;

      // now iterate through the previous loop closures and fill in last row +
      // col of adjacency
      gtsam::BetweenFactor<poseT>
          factor_jl =  // latest landmark loop closure: to be checked
          *boost::dynamic_pointer_cast<gtsam::BetweenFactor<poseT>>(
              landmarks_[ldmk_key].factors[num_lc - 1]);

      // check it against all others
      for (size_t i = 0; i < num_lc - 1; i++) {
        gtsam::BetweenFactor<poseT> factor_il =
            *boost::dynamic_pointer_cast<gtsam::BetweenFactor<poseT>>(
                landmarks_[ldmk_key].factors[i]);

        // check consistency
        gtsam::Key keyi = factor_il.keys().front();
        gtsam::Key keyj = factor_jl.keys().front();

        if (keyi == ldmk_key || keyj == ldmk_key) {
          log<WARNING>(
              "Landmark observations should be connected pose -> "
              "landmark, discarding");
          return;
        }

        // factors are (i,l) and (j,l) and connect poses i,j to a landmark l
        T<poseT> i_pose_l, j_pose_l;
        i_pose_l = T<poseT>(factor_il);
        j_pose_l = T<poseT>(factor_jl);

        gtsam::Symbol symb_i = gtsam::Symbol(keyi);
        gtsam::Symbol symb_j = gtsam::Symbol(keyj);

        // find odometry from 1a to 2a
        if (symb_i.chr() != symb_j.chr()) {
          log<WARNING>(
              "Attempting to get odometry between different trajectories");
        }
        T<poseT> i_odom_j =
            odom_trajectories_[symb_i.chr()].getBetween(keyi, keyj);

        // check that lc_1 pose is consistent with pose from 1a to 1b
        T<poseT> i_path_l, loop;
        i_path_l = i_odom_j.compose(j_pose_l);
        loop = i_path_l.inverse().compose(i_pose_l);

        double dist;
        bool consistent = checkLoopConsistent(loop, &dist);

        new_dst_matrix(num_lc - 1, i) = dist;
        new_dst_matrix(i, num_lc - 1) = dist;
        if (consistent) {
          new_adj_matrix(num_lc - 1, i) = 1;
          new_adj_matrix(i, num_lc - 1) = 1;
        }
      }
    }
    landmarks_[ldmk_key].adj_matrix = new_adj_matrix;
    landmarks_[ldmk_key].dist_matrix = new_dst_matrix;
  }

  /* *******************************************************************************
   */
  /*
   * Based on adjacency matrices, call maxclique to extract inliers
   */
  void findInliers() {
    if (debug_) log<INFO>("total loop closures registered: %1%") % total_lc_;
    total_good_lc_ = 0;
    // iterate through loop closures and find inliers
    std::unordered_map<ObservationId, Measurements>::iterator it =
        loop_closures_.begin();
    while (it != loop_closures_.end()) {
      std::vector<int> inliers_idx;
      it->second.consistent_factors = gtsam::NonlinearFactorGraph();  // reset
      // find max clique
      size_t num_inliers;
      switch (max_clique_method_) {
        case MaxCliqueMethod::PMC_EXACT: {
          log<INFO>(">> Using PMC (Exact)");
          num_inliers =
              findMaxClique(it->second.adj_matrix, &inliers_idx);
          break;
        }
        case MaxCliqueMethod::PMC_HEU: {
          log<INFO>(">> Using PMC (Heuristic)");
          num_inliers =
              findMaxCliqueHeu(it->second.adj_matrix, &inliers_idx);
          break;
        }
        case MaxCliqueMethod::CLIPPER: {
          log<INFO>(">> Using Clipper");
          num_inliers =
              findMaxCliqueClipper(it->second.adj_matrix, &inliers_idx);
          break;
        }
        default: {
          log<WARNING>(">> Invalid maximum clique method ... going with PMC (Heuristic)");
          num_inliers =
              findMaxCliqueHeu(it->second.adj_matrix, &inliers_idx);
        }
      }

      // update inliers, or consistent factors, according to max clique result
      for (size_t i = 0; i < num_inliers; i++) {
        it->second.consistent_factors.add(it->second.factors[inliers_idx[i]]);
      }
      it++;
      total_good_lc_ = total_good_lc_ + num_inliers;
    }

    // iterate through landmarks and find inliers
    std::unordered_map<gtsam::Key, Measurements>::iterator it_ldmrk =
        landmarks_.begin();
    while (it_ldmrk != landmarks_.end()) {
      std::vector<int> inliers_idx;
      it_ldmrk->second.consistent_factors =
          gtsam::NonlinearFactorGraph();  // reset
      // find max clique
      size_t num_inliers =
          findMaxClique(it_ldmrk->second.adj_matrix, &inliers_idx);
      // update inliers, or consistent factors, according to max clique result
      for (size_t i = 0; i < num_inliers; i++) {
        it_ldmrk->second.consistent_factors.add(
            it_ldmrk->second.factors[inliers_idx[i]]);
      }
      it_ldmrk++;
      total_good_lc_ = total_good_lc_ + num_inliers;
    }
    if (debug_) log<INFO>("number of inliers: %1%") % total_good_lc_;
  }

  /* *******************************************************************************
   */
  /*
   * TODO Incremental maxclique
   */
  void findInliersIncremental(
      const std::unordered_map<ObservationId, size_t>& num_new_loopclosures) {
    if (debug_) log<INFO>("total loop closures registered: %1%") % total_lc_;
    total_good_lc_ = 0;
    // iterate through loop closures and find inliers
    std::unordered_map<ObservationId, size_t>::const_iterator new_lc_it =
        num_new_loopclosures.begin();
    while (new_lc_it != num_new_loopclosures.end()) {
      ObservationId robot_pair = new_lc_it->first;
      std::vector<int> inliers_idx;
      size_t prev_maxclique_size =
          loop_closures_[robot_pair].consistent_factors.size();
      // find max clique incrementally
      size_t num_inliers =
          findMaxCliqueHeuIncremental(loop_closures_[robot_pair].adj_matrix,
                                      new_lc_it->second,
                                      prev_maxclique_size,
                                      &inliers_idx);
      // update inliers, or consistent factors, according to max clique result
      // num_inliers will be zero if the previous inlier set should not be
      // changed
      if (num_inliers > 0) {
        loop_closures_[robot_pair].consistent_factors =
            gtsam::NonlinearFactorGraph();  // reset
        for (size_t i = 0; i < num_inliers; i++) {
          loop_closures_[robot_pair].consistent_factors.add(
              loop_closures_[robot_pair].factors[inliers_idx[i]]);
        }
      } else {
        // Set of inliers not modified. Don't reset consistent_factors
        num_inliers = prev_maxclique_size;
      }
      new_lc_it++;
    }

    // update total_good_lc_
    for (auto robot_pair_lc : loop_closures_) {
      total_good_lc_ =
          total_good_lc_ + robot_pair_lc.second.consistent_factors.size();
    }

    // iterate through landmarks and find inliers
    std::unordered_map<gtsam::Key, Measurements>::iterator it_ldmrk =
        landmarks_.begin();
    while (it_ldmrk != landmarks_.end()) {
      std::vector<int> inliers_idx;
      it_ldmrk->second.consistent_factors =
          gtsam::NonlinearFactorGraph();  // reset
      // find max clique
      size_t num_inliers =
          findMaxCliqueHeu(it_ldmrk->second.adj_matrix, &inliers_idx);
      // update inliers, or consistent factors, according to max clique result
      for (size_t i = 0; i < num_inliers; i++) {
        it_ldmrk->second.consistent_factors.add(
            it_ldmrk->second.factors[inliers_idx[i]]);
      }
      it_ldmrk++;
      total_good_lc_ = total_good_lc_ + num_inliers;
    }
    if (debug_) log<INFO>("number of inliers: %1%") % total_good_lc_;
  }

  /* *******************************************************************************
   */
  /*
   * update the set of inliers to be outputted
   */
  gtsam::NonlinearFactorGraph buildGraphToOptimize() {
    gtsam::NonlinearFactorGraph output_nfg;  // reset
    // important for gnc that we add the odom factors first
    output_nfg.add(nfg_odom_);  // add the odometry factors
    // important for gnc that we add the "special" non lc no odom factors second
    output_nfg.add(nfg_special_);
    // add the good loop closures
    std::unordered_map<ObservationId, Measurements>::iterator it =
        loop_closures_.begin();
    while (it != loop_closures_.end()) {
      output_nfg.add(it->second.consistent_factors);
      it++;
    }
    // add the good loop closures associated with landmarks
    std::unordered_map<gtsam::Key, Measurements>::iterator it_ldmrk =
        landmarks_.begin();
    while (it_ldmrk != landmarks_.end()) {
      output_nfg.add(it_ldmrk->second.consistent_factors);
      it_ldmrk++;
    }
    // still need to update the class overall factorgraph
    return output_nfg;
  }

  /*
   * use GNC pose averaging to estimate transforms between frames of the robots
   * and update the initial values
   */
  gtsam::Values multirobotValueInitialization(
      const gtsam::Values& input_values) {
    gtsam::Values initialized_values = input_values;
    if (robot_order_.size() == 0) {
      log<INFO>("No robot poses received. ");
      return initialized_values;
    }
    // Do not transform first robot
    initialized_values.update(getRobotOdomValues(robot_order_[0]));
    poseT T_w0_wj = poseT::identity();  // choose from of first robot in
                                        // robot_order_ as global world frame
    // Start estimating the frame-to-frame transforms between robots
    for (size_t i = 1; i < robot_order_.size(); i++) {
      // Get loop closures between robots robot_order_[i - 1] and
      // robot_order_[i]
      const char& rj = robot_order_[i - 1];  // j = i-1
      const char& ri = robot_order_[i];
      ObservationId obs_id(rj, ri);
      try {
        gtsam::NonlinearFactorGraph lc_factors =
            loop_closures_.at(obs_id).factors;
        // Create list of frame-to-fram transforms
        std::vector<poseT> T_wj_wi_measured;
        for (auto factor : lc_factors) {
          assert(factor != nullptr);
          assert(
              boost::dynamic_pointer_cast<gtsam::BetweenFactor<poseT>>(factor));
          gtsam::BetweenFactor<poseT> lc =
              *boost::dynamic_pointer_cast<gtsam::BetweenFactor<poseT>>(factor);

          gtsam::Symbol front = gtsam::Symbol(lc.key1());
          gtsam::Symbol back = gtsam::Symbol(lc.key2());
          poseT T_front_back = lc.measured();

          // Check order and switch if needed
          if (front.chr() != rj) {
            gtsam::Symbol front_temp = front;
            front = back;
            back = front_temp;
            T_front_back = T_front_back.inverse();
          }

          poseT T_wj_front, T_wi_back, T_wj_wi;
          // Get T_w1_fron and T_w2_back from stored trajectories
          T_wj_front = odom_trajectories_[rj].poses.at(front).pose;
          T_wi_back = odom_trajectories_[ri].poses.at(back).pose;

          T_wj_wi =
              T_wj_front.compose(T_front_back).compose(T_wi_back.inverse());
          T_wj_wi_measured.push_back(T_wj_wi);
        }
        // Pose averaging to find transform
        poseT T_wj_wi_est = gncRobustPoseAveraging(T_wj_wi_measured);
        poseT T_w0_wi = T_w0_wj.compose(T_wj_wi_est);
        initialized_values.update(getRobotOdomValues(robot_order_[i], T_w0_wi));
        T_w0_wj = T_w0_wi;  // Update T_w0_wj (j = i-1) to prepare for next pair
                            // of robots
      } catch (std::out_of_range e) {
        log<WARNING>(
            "No inter-robot loop closures between robots with prefix %1% and "
            "%2% for multirobot frame alignment. ") %
            rj % ri;
      }
    }
    return initialized_values;
  }

  /*
   * get the odometry poses of a robot as values, apply by some transform if
   * desired
   */
  gtsam::Values getRobotOdomValues(const char& robot_prefix,
                                   const poseT& transform = poseT::identity()) {
    gtsam::Values robot_values;
    for (auto key_pose : odom_trajectories_.at(robot_prefix).poses) {
      poseT new_pose = transform.compose(key_pose.second.pose);
      robot_values.insert(key_pose.first, new_pose);
    }
    return robot_values;
  }

  /*
   * GNC Pose Averaging
   */
  poseT gncRobustPoseAveraging(const std::vector<poseT>& input_poses,
                               const double& rot_sigma = 0.1,
                               const double& trans_sigma = 0.5) {
    gtsam::Values initial;
    initial.insert(0, poseT::identity());  // identity pose as initialization

    gtsam::NonlinearFactorGraph graph;
    gtsam::Vector6 sigmas;
    sigmas.head<3>().setConstant(rot_sigma);
    sigmas.tail<3>().setConstant(trans_sigma);
    const gtsam::noiseModel::Diagonal::shared_ptr noise =
        gtsam::noiseModel::Diagonal::Sigmas(sigmas);
    // add measurements
    for (auto pose : input_poses) {
      graph.add(gtsam::PriorFactor<poseT>(0, pose, noise));
    }

    gtsam::GncParams<gtsam::LevenbergMarquardtParams> gncParams;
    auto gnc =
        gtsam::GncOptimizer<gtsam::GncParams<gtsam::LevenbergMarquardtParams>>(
            graph, initial, gncParams);

    gtsam::Values estimate = gnc.optimize();
    return estimate.at<poseT>(0);
  }

  /*
   * Save adjacency matrix to ObservationId_adj_matrix.txt
   */
  void saveAdjacencyMatrix(const std::string& folder_path) {
    for (auto measurement : loop_closures_) {
      ObservationId id = measurement.first;
      gtsam::Matrix adj_matrix = measurement.second.adj_matrix;

      // Save to file
      std::string filename =
          folder_path + "/" + id.id1 + "-" + id.id2 + "_adj_matrix.txt";
      std::ofstream outfile;
      outfile.open(filename);
      outfile << adj_matrix;
      outfile.close();
    }
  }

  /*
   * Log spin status (timing, number of loop closures, number of inliers)
   */
  void logSpinStatus(const int& spin_duration,
                     const int& find_inlier_duration,
                     const std::string& folder_path) {
    // Save to file
    std::string filename = folder_path + "/outlier_rejection_status.txt";
    std::ofstream outfile;
    outfile.open(filename, std::ofstream::out | std::ofstream::app);
    outfile << total_lc_ << " " << total_good_lc_ << " " << spin_duration << " "
            << find_inlier_duration << std::endl;
    outfile.close();
  }
};

typedef Pcm<gtsam::Pose2, PoseWithCovariance> Pcm2D;
typedef Pcm<gtsam::Pose3, PoseWithCovariance> Pcm3D;
typedef Pcm<gtsam::Pose2, PoseWithNode> PcmSimple2D;
typedef Pcm<gtsam::Pose3, PoseWithNode> PcmSimple3D;

}  // namespace KimeraRPGO<|MERGE_RESOLUTION|>--- conflicted
+++ resolved
@@ -56,13 +56,9 @@
   Pcm(double threshold1,
       double threshold2,
       bool incremental = false,
-<<<<<<< HEAD
-      const std::vector<char>& special_symbols = std::vector<char>(),
-      MaxCliqueMethod method = MaxCliqueMethod::PMC_HEU)
-=======
       bool multirobot_frame_align = false,
+      MaxCliqueMethod method = MaxCliqueMethod::PMC_HEU,
       const std::vector<char>& special_symbols = std::vector<char>())
->>>>>>> 3d239076
       : OutlierRemoval(),
         threshold1_(threshold1),
         threshold2_(threshold2),
