--- conflicted
+++ resolved
@@ -63,19 +63,11 @@
     if (flag == "v") verbose = true; 
   }
 
-<<<<<<< HEAD
 	if (dim == "2d") {
 		graphNValues = gtsam::load2D(argv[2], gtsam::SharedNoiseModel(),
         0, false, true, gtsam::NoiseFormatG2O);
 		Simulate<gtsam::Pose2>(graphNValues,
-				atof(argv[3]), atof(argv[4]), 
-=======
-  if (dim == "2d") {
-    graphNValues = gtsam::load2D(argv[2], gtsam::SharedNoiseModel(),
-        0, false, true, gtsam::NoiseFormatG2O);
-    Simulate<gtsam::Pose2>(graphNValues,
-        atof(argv[3]), atof(argv[4]), 
->>>>>>> ff025c3e
+				atof(argv[3]), atof(argv[4]),
         output_folder, verbose);
 
   } else if (dim == "3d") {
