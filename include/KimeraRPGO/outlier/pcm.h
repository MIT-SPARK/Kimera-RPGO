/*
Pairwise Consistency Maximization (PCM)
Backend solver class (Robust Pose Graph Optimizer)
author: Yun Chang, Luca Carlone
 */

#pragma once

// enables correct operations of GTSAM (correct Jacobians)
#define SLOW_BUT_CORRECT_BETWEENFACTOR

#include <math.h>
#include <chrono>
#include <fstream>
#include <iomanip>
#include <sstream>
#include <string>
#include <unordered_map>
#include <vector>

#include <gtsam/geometry/Pose2.h>
#include <gtsam/geometry/Pose3.h>
#include <gtsam/inference/Symbol.h>
#include <gtsam/linear/NoiseModel.h>
#include <gtsam/nonlinear/NonlinearFactorGraph.h>
#include <gtsam/nonlinear/Values.h>
#include <gtsam/slam/BetweenFactor.h>
#include <gtsam/slam/PriorFactor.h>

#include "KimeraRPGO/logger.h"
#include "KimeraRPGO/outlier/OutlierRemoval.h"
#include "KimeraRPGO/utils/geometry_utils.h"
#include "KimeraRPGO/utils/graph_utils.h"

namespace KimeraRPGO {

/* ------------------------------------------------------------------------ */
// Defines the behaviour of this backend.
enum class FactorType {
  UNCLASSIFIED = 0,
  ODOMETRY = 1,  //
  FIRST_LANDMARK_OBSERVATION = 2,
  LOOP_CLOSURE = 3,
  // both between poses and landmark re-observations (may be more than 1)
  NONBETWEEN_FACTORS = 4,  // not handled by PCM (may be more than 1)
};

// poseT can be gtsam::Pose2 or Pose3 for 3D vs 3D
// T can be PoseWithCovariance or PoseWithDistance based on
// If using Pcm or PcmDistance
template <class poseT, template <class> class T>
class Pcm : public OutlierRemoval {
 public:
  Pcm(double threshold1,
      double threshold2,
      bool incremental = false,
      const std::vector<char>& special_symbols = std::vector<char>())
      : OutlierRemoval(),
        threshold1_(threshold1),
        threshold2_(threshold2),
        incremental_(incremental),
        special_symbols_(special_symbols),
        total_lc_(0),
        total_good_lc_(0) {
    // check if templated value valid
    BOOST_CONCEPT_ASSERT((gtsam::IsLieGroup<poseT>));
  }
  ~Pcm() = default;
  // initialize with odometry detect threshold and pairwise consistency
  // threshold
 public:
  EIGEN_MAKE_ALIGNED_OPERATOR_NEW

 private:
  double threshold1_;
  double threshold2_;

  // NonlinearFactorGraph storing all odometry factors
  gtsam::NonlinearFactorGraph nfg_odom_;

  // NonlinearFactorGraph storing all NonBetweenFactors
  gtsam::NonlinearFactorGraph nfg_special_;

  // storing loop closures and its adjacency matrix
  std::unordered_map<ObservationId, Measurements> loop_closures_;

  // trajectory maping robot prefix to its keys and poses
  std::unordered_map<char, Trajectory<poseT, T>> odom_trajectories_;

  // Incremental max clique
  bool incremental_;

  // these are the symbols corresponding to landmarks
  std::vector<char> special_symbols_;

  // storing landmark measurements and its adjacency matrix
  std::unordered_map<gtsam::Key, Measurements> landmarks_;

  size_t total_lc_, total_good_lc_;

 public:
  size_t getNumLC() { return total_lc_; }
  size_t getNumLCInliers() { return total_good_lc_; }
<<<<<<< HEAD
=======
  size_t getNumOdomFactors() { return nfg_odom_.size(); }
  size_t getNumSpecialFactors() { return nfg_special_.size(); }
>>>>>>> 7a8542b9

  /*! \brief Process new measurements and reject outliers
   *  process the new measurements and update the "good set" of measurements
   *  - new_factors: factors from the new measurements
   *  - new_values: linearization point of the new measurements
   *  - nfg: the factors after processing new measurements and outlier removal
   *  - values: the values after processing new measurements and outlier removal
   *  - returns: boolean of if optimization should be called or not
   */
  bool removeOutliers(const gtsam::NonlinearFactorGraph& new_factors,
                      const gtsam::Values& new_values,
                      gtsam::NonlinearFactorGraph* output_nfg,
                      gtsam::Values* output_values) override {
    // Start timer
    auto start = std::chrono::high_resolution_clock::now();
    // store new values:
    output_values->insert(
        new_values);  // - store latest pose in values_ (note:
                      // values_ is the optimized estimate,
                      // while trajectory is the odom estimate)
    // Check values to initialize a trajectory in odom_trajectories if needed
    if (new_factors.size() == 0) {
      // Done and nothing to optimize
      return false;
    }

    bool do_optimize = false;
    // ==============================================================================
    gtsam::NonlinearFactorGraph loop_closure_factors;
    for (size_t i = 0; i < new_factors.size(); i++) {
      if (NULL == new_factors[i]) continue;
      // we first classify the current factors into the following categories:
      FactorType type = FactorType::UNCLASSIFIED;
      // current logic: The factors handled by outlier rejection are the between
      // factors. Between factors can be classified broadly into odometry, loop
      // closures, and landmark observations

      // check if factor is a between factor
      if (boost::dynamic_pointer_cast<gtsam::BetweenFactor<poseT>>(
              new_factors[i])) {
        // specifically what outlier rejection handles
        gtsam::Key from_key = new_factors[i]->front();
        gtsam::Key to_key = new_factors[i]->back();
        gtsam::Symbol from_symb(from_key);
        gtsam::Symbol to_symb(to_key);
        if (isSpecialSymbol(from_symb.chr()) ||
            isSpecialSymbol(to_symb.chr())) {  // is it a landmark observation
          // if includes values, it is the first observation
          if (new_values.exists(from_key) || new_values.exists(to_key)) {
            type = FactorType::FIRST_LANDMARK_OBSERVATION;
          } else {
            // re-observation: counts as loop closure
            type = FactorType::LOOP_CLOSURE;
          }
        } else if (from_key + 1 == to_key && new_values.exists(to_key)) {
          // Note that here we assume we receive odometry incrementally
          type = FactorType::ODOMETRY;  // just regular odometry
        } else {
          type = FactorType::LOOP_CLOSURE;
        }
      } else {
        type = FactorType::NONBETWEEN_FACTORS;  // unrecognized factor, not
                                                // checked for outlier rejection
      }

      // ==============================================================================
      // handle differently depending on type
      switch (type) {
        case FactorType::ODOMETRY:  // odometry, do not optimize
        {
          updateOdom(new_factors[i], *output_values);
        } break;
        case FactorType::FIRST_LANDMARK_OBSERVATION:  // landmark measurement,
                                                      // initialize
        {
          if (debug_) log<INFO>("New landmark observed");
          Measurements newMeasurement;
          newMeasurement.factors.add(new_factors[i]);
          newMeasurement.consistent_factors.add(new_factors[i]);
          gtsam::Symbol symb(new_values.keys()[0]);
          landmarks_[symb] = newMeasurement;
          total_lc_++;
        } break;
        case FactorType::LOOP_CLOSURE: {
          if (new_factors[i]->front() != new_factors[i]->back()) {
            // add the the loop closure factors and process them together
            loop_closure_factors.add(new_factors[i]);
          } else {
            log<WARNING>("Attempting to close loop against self");
          }
        } break;
        case FactorType::NONBETWEEN_FACTORS: {
          nfg_special_.add(new_factors[i]);
          do_optimize = true;
        } break;
        default:  // the remainders are specical loop closure cases, includes
                  // the "UNCLASSIFIED" case
        {
          nfg_special_.add(new_factors[i]);
          do_optimize = true;
        }
      }  // end switch
    }
    auto max_clique_duration = std::chrono::milliseconds::zero();
    if (loop_closure_factors.size() > 0) {
      // update inliers
      std::unordered_map<ObservationId, size_t> num_new_loopclosures;
      parseAndIncrementAdjMatrix(
          loop_closure_factors, *output_values, &num_new_loopclosures);
      auto max_clique_start = std::chrono::high_resolution_clock::now();
      if (incremental_) {
        findInliersIncremental(num_new_loopclosures);
      } else {
        findInliers();
      }
      auto max_clique_end = std::chrono::high_resolution_clock::now();
      max_clique_duration =
          std::chrono::duration_cast<std::chrono::milliseconds>(
              max_clique_end - max_clique_start);
      // Find inliers with Pairwise consistent measurement set maximization
      do_optimize = true;
    }
    *output_nfg = buildGraphToOptimize();

    // End clock
    auto stop = std::chrono::high_resolution_clock::now();
    auto spin_duration =
        std::chrono::duration_cast<std::chrono::milliseconds>(stop - start);
    if (debug_ || do_optimize)
      log<INFO>(
          "PCM spin took %1% milliseconds. Detected %2% total loop closures "
          "with %3% inliers. ") %
          spin_duration.count() % total_lc_ % total_good_lc_;
    if (log_output_) {
      saveAdjacencyMatrix(log_folder_);
      logSpinStatus(
          spin_duration.count(), max_clique_duration.count(), log_folder_);
    }
    return do_optimize;
  }  // end reject outliers

  /*! \brief save the PCM data
   *  saves the distance matrix (final) and also the clique size info
   *  - folder_path: path to directory to save results in
   */
  void saveData(std::string folder_path) override {
    // TODO(Yun) save max clique results
    // TODO(Yun) Maybe just use log?
    // saveAdjacencyMatrix(folder_path);
    // saveCliqueSizeData(folder_path);
  }

  /*! \brief remove the last loop closure based on observation ID
   * and update the factors.
   * For example if Observation id is Obsid('a','c'), method
   * removes the last loop closure between robots a and c
   */
  void removeLastLoopClosure(ObservationId id,
                             gtsam::NonlinearFactorGraph* updated_factors) {
    if (loop_closures_.find(id) == loop_closures_.end()) {
      return;  // No loop closures in this container
    }
    // Update the measurements (delete last measurement)
    size_t numLC = loop_closures_[id].adj_matrix.rows();
    if (numLC <= 0) {
      return;  // No more loop closures
    }

    loop_closures_[id].factors.erase(
        std::prev(loop_closures_[id].factors.end()));
    if (loop_closures_[id].factors.size() < 2) {
      loop_closures_[id].consistent_factors = loop_closures_[id].factors;
    } else {
      // Update adjacent and distance matrix
      loop_closures_[id].adj_matrix =
          loop_closures_[id].adj_matrix.block(0, 0, numLC - 1, numLC - 1);
      loop_closures_[id].dist_matrix =
          loop_closures_[id].dist_matrix.block(0, 0, numLC - 1, numLC - 1);

      // Update the inliers
      std::vector<int> inliers_idx;
      size_t num_inliers =
          findMaxCliqueHeu(loop_closures_[id].adj_matrix, &inliers_idx);
      loop_closures_[id].consistent_factors =
          gtsam::NonlinearFactorGraph();  // reset
      // update inliers, or consistent factors, according to max clique result
      for (size_t i = 0; i < num_inliers; i++) {
        loop_closures_[id].consistent_factors.add(
            loop_closures_[id].factors[inliers_idx[i]]);
      }
    }

    *updated_factors = buildGraphToOptimize();
    return;
  }

  /*! \brief remove the prior factors of nodes that given prefix
   */
  void removePriorFactorsWithPrefix(
      const char& prefix,
      gtsam::NonlinearFactorGraph* updated_factors) {
    // First make copy of nfg_special_ where prior factors stored
    const gtsam::NonlinearFactorGraph nfg_special_copy = nfg_special_;
    // Clear nfg_special_
    nfg_special_ = gtsam::NonlinearFactorGraph();
    // Iterate and pick out non prior factors and prior factors without key with
    // prefix
    for (auto factor : nfg_special_copy) {
      if (!boost::dynamic_pointer_cast<gtsam::PriorFactor<poseT>>(factor)) {
        nfg_special_.add(factor);
      } else {
        gtsam::PriorFactor<poseT> prior_factor =
            *boost::dynamic_pointer_cast<gtsam::PriorFactor<poseT>>(factor);
        gtsam::Symbol node(prior_factor.key());
        if (node.chr() != prefix) nfg_special_.add(factor);
      }
    }
    *updated_factors = buildGraphToOptimize();
    return;
  }

 protected:
  /*! \brief goes through the loop closures and updates the corresponding
   * adjacency matrices, in preparation for max clique
   */
  void parseAndIncrementAdjMatrix(
      const gtsam::NonlinearFactorGraph& new_factors,
      const gtsam::Values& output_values,
      std::unordered_map<ObservationId, size_t>* num_new_loopclosures) {
    for (size_t i = 0; i < new_factors.size(); i++) {
      // iterate through the factors
      // double check again that these are between factors
      if (boost::dynamic_pointer_cast<gtsam::BetweenFactor<poseT>>(
              new_factors[i])) {
        // regular loop closure.
        // in this case we should run consistency check to see if loop closure
        // is good
        // * odometric consistency check (will only compare against odometry
        // - if loop fails this, we can just drop it)
        // extract between factor
        gtsam::BetweenFactor<poseT> nfg_factor =
            *boost::dynamic_pointer_cast<gtsam::BetweenFactor<poseT>>(
                new_factors[i]);

        if (!output_values.exists(nfg_factor.keys().front()) ||
            !output_values.exists(nfg_factor.keys().back())) {
          log<WARNING>("Cannot add loop closure with non-existing keys");
          continue;
        }

        // check if it is a landmark measurement loop closure
        gtsam::Symbol symbfrnt(nfg_factor.front());
        gtsam::Symbol symbback(nfg_factor.back());
        if (isSpecialSymbol(symbfrnt.chr()) ||
            isSpecialSymbol(symbback.chr())) {
          // it is landmark loop closure
          gtsam::Key landmark_key =
              (isSpecialSymbol(symbfrnt.chr()) ? nfg_factor.front()
                                               : nfg_factor.back());

          if (debug_)
            log<INFO>("loop closing with landmark %1%") %
                gtsam::DefaultKeyFormatter(landmark_key);

          landmarks_[landmark_key].factors.add(nfg_factor);
          total_lc_++;
          // grow adj matrix
          incrementLandmarkAdjMatrix(landmark_key);
        } else {
          // It is a proper loop closures
          double odom_dist;
          bool odom_consistent = false;
          if (symbfrnt.chr() == symbback.chr()) {
            odom_consistent = isOdomConsistent(nfg_factor, &odom_dist);
          } else {
            // odom consistency check only for intrarobot loop closures
            odom_consistent = true;
          }
          if (odom_consistent) {
            if (debug_)
              log<INFO>("loop closure between keys %1% and %2%") %
                  gtsam::DefaultKeyFormatter(nfg_factor.front()) %
                  gtsam::DefaultKeyFormatter(nfg_factor.back());
            ObservationId obs_id(symbfrnt.chr(), symbback.chr());
            // detect which inter or intra robot loop closure this belongs to
            if (num_new_loopclosures->find(obs_id) ==
                num_new_loopclosures->end()) {
              num_new_loopclosures->insert(
                  std::pair<ObservationId, size_t>(obs_id, 1));
            } else {
              num_new_loopclosures->at(obs_id)++;
            }
            loop_closures_[obs_id].factors.add(nfg_factor);
            total_lc_++;
            incrementAdjMatrix(obs_id, nfg_factor);
          } else {
            if (debug_)
              log<WARNING>(
                  "Discarded loop closure (inconsistent with odometry)");
            continue;  // discontinue since loop closure not consistent with
                       // odometry
          }
        }

      } else {
        // add as special loop closure
        // the remainders are speical loop closure cases
        nfg_special_.add(new_factors[i]);
      }
    }
  }

  // check if a character is a special symbol as defined in constructor
  // (typically these are the landmarks)
  bool isSpecialSymbol(const char& symb) const {
    for (size_t i = 0; i < special_symbols_.size(); i++) {
      if (special_symbols_[i] == symb) return true;
    }
    return false;
  }

  /* *******************************************************************************
   */
  // update the odometry: add new measurements to odometry trajectory tree
  void updateOdom(const gtsam::NonlinearFactor::shared_ptr& new_factor,
                  const gtsam::Values& output_values) {
    // here we have values for reference checking and initialization if needed
    gtsam::BetweenFactor<poseT> odom_factor =
        *boost::dynamic_pointer_cast<gtsam::BetweenFactor<poseT>>(new_factor);
    nfg_odom_.add(odom_factor);  // - store factor in nfg_odom_
    // update trajectory(compose last value with new odom value)
    gtsam::Key new_key = odom_factor.keys().back();

    // extract prefix
    gtsam::Symbol sym = gtsam::Symbol(new_key);
    char prefix = sym.chr();

    // construct pose with covariance for odometry measurement
    T<poseT> odom_delta(odom_factor);
    // Now get the latest pose in trajectory and compose
    gtsam::Key prev_key = odom_factor.keys().front();
    T<poseT> prev_pose;
    try {
      prev_pose = odom_trajectories_[prefix].poses[prev_key];
    } catch (...) {
      if (odom_trajectories_.find(prefix) == odom_trajectories_.end()) {
        // prefix has not been seen before, add
        T<poseT> initial_pose;
        initial_pose.pose = output_values.at<poseT>(prev_key);
        // populate trajectories
        odom_trajectories_[prefix].poses[prev_key] = initial_pose;
      } else {
        log<WARNING>("Attempted to add odom to non-existing key. ");
      }
    }

    // compose latest pose to odometry for new pose
    T<poseT> new_pose = prev_pose.compose(odom_delta);

    // add to trajectory
    odom_trajectories_[prefix].poses[new_key] = new_pose;
  }

  /* *******************************************************************************
   */
  /*
   * odometry consistency check specialized to the PoseWithCovariance class
   */
  bool checkOdomConsistent(const PoseWithCovariance<poseT>& result,
                           double* dist) const {
    *dist = result.mahalanobis_norm();  // for PCM
    if (debug_) log<INFO>("odometry consistency distance: %1%") % *dist;
    if (*dist < threshold1_) {
      return true;
    }
    return false;
  }

  /* *******************************************************************************
   */
  /*
   * odometry consistency check specialized to the PoseWithNode class
   */
  bool checkOdomConsistent(const PoseWithNode<poseT>& result, double* dist) {
    // For PcmSimple
    *dist = result.avg_trans_norm();
    double rot_dist = result.avg_rot_norm();

    if (debug_)
      log<INFO>("odometry consistency translation distance: %1%") % *dist;
    if (debug_)
      log<INFO>("odometry consistency rotation distance: %1%") % rot_dist;
    if (*dist < threshold1_ && rot_dist < threshold2_) {
      return true;
    }
    return false;
  }

  /* *******************************************************************************
   */
  /*
   * general interface for odometry consistency check (both PCM and distance
   * version)
   */
  bool isOdomConsistent(const gtsam::BetweenFactor<poseT>& lc_factor,
                        double* dist) {
    // say: loop is between pose i and j
    gtsam::Key key_i = lc_factor.keys().front();  // extract the keys
    gtsam::Key key_j = lc_factor.keys().back();
    gtsam::Symbol symb_i = gtsam::Symbol(key_i);
    gtsam::Symbol symb_j = gtsam::Symbol(key_j);

    T<poseT> pij_odom, pji_lc, result;

    if (symb_i.chr() != symb_j.chr()) {
      log<WARNING>(
          "Only check for odmetry consistency for intrarobot loop closures");
    }
    pij_odom = odom_trajectories_[symb_i.chr()].getBetween(key_i, key_j);

    // get pij_lc = (Tij_lc, Covij_lc) from factor
    pji_lc = T<poseT>(lc_factor).inverse();

    // check consistency (Tij_odom,Cov_ij_odom, Tij_lc, Cov_ij_lc)
    result = pij_odom.compose(pji_lc);
    // if (debug_) result.pose.print("odom consistency check: ");

    return checkOdomConsistent(result, dist);
  }

  /* *******************************************************************************
   */
  /*
   * pairwise loop consistency check specialized to the PoseWithCovariance class
   * TODO: delete this function, rename checkOdomConsistent to
   * checkPairwiseConsistency and let it take a third argument (the threshold)
   */
  bool checkLoopConsistent(const PoseWithCovariance<poseT>& result,
                           double* dist) {
    *dist = result.mahalanobis_norm();
    if (*dist < threshold2_) {
      return true;
    }
    return false;
  }

  /* *******************************************************************************
   */
  /*
   * pairwise loop consistency check specialized to the PoseWithNode class
   * TODO: delete this function, rename checkOdomConsistent to
   * checkPairwiseConsistency and let it take a third argument (the threshold)
   */
  bool checkLoopConsistent(const PoseWithNode<poseT>& result, double* dist) {
    *dist = result.avg_trans_norm();
    double rot_dist = result.avg_rot_norm();
    if (*dist < threshold1_ && rot_dist < threshold2_) {
      return true;
    }
    return false;
  }

  /* *******************************************************************************
   */
  /*
   * general interface for loop consistency check (both PCM and distance
   * version) inputs are 2 loop closures (a,b) and (c,d), where a,b,c,d are keys
   */
  bool areLoopsConsistent(const gtsam::BetweenFactor<poseT>& a_lcBetween_b,
                          const gtsam::BetweenFactor<poseT>& c_lcBetween_d,
                          double* dist) {
    // check if two loop closures are consistent
    // say: loop closure 1 is (a,b)
    gtsam::Key key_a = a_lcBetween_b.keys().front();
    gtsam::Key key_b = a_lcBetween_b.keys().back();
    // say: loop closure 2 is (c,d)
    gtsam::Key key_c = c_lcBetween_d.keys().front();
    gtsam::Key key_d = c_lcBetween_d.keys().back();

    T<poseT> a_lc_b, c_lc_d;
    a_lc_b = T<poseT>(a_lcBetween_b);
    c_lc_d = T<poseT>(c_lcBetween_d);
    gtsam::Symbol symb_a = gtsam::Symbol(key_a);
    gtsam::Symbol symb_b = gtsam::Symbol(key_b);
    gtsam::Symbol symb_c = gtsam::Symbol(key_c);
    gtsam::Symbol symb_d = gtsam::Symbol(key_d);

    // make sure a and c has same prefix (from same robot)
    if (symb_a.chr() != symb_c.chr()) {
      // switch c and d if needed
      gtsam::Key temp = key_c;
      key_c = key_d;
      key_d = temp;
      symb_c = gtsam::Symbol(key_c);
      symb_d = gtsam::Symbol(key_d);
    }
    // find odometry from a to c
    if (symb_a.chr() != symb_c.chr()) {
      log<WARNING>("Attempting to get odometry between different trajectories");
    }
    T<poseT> a_odom_c =
        odom_trajectories_[symb_a.chr()].getBetween(key_a, key_c);
    // find odometry from d to b
    if (symb_b.chr() != symb_d.chr()) {
      log<WARNING>("Attempting to get odometry between different trajectories");
    }
    T<poseT> b_odom_d =
        odom_trajectories_[symb_b.chr()].getBetween(key_b, key_d);

    // check that d to b pose is consistent with pose from b to d
    T<poseT> a_path_d, d_path_b, loop;
    a_path_d = a_odom_c.compose(c_lc_d);
    d_path_b = a_path_d.inverse().compose(a_lc_b);
    loop = d_path_b.compose(b_odom_d);
    return checkLoopConsistent(loop, dist);
  }

  /* *******************************************************************************
   */
  /*
   * augment adjacency matrix with an extra (pose-pose) loop closure
   */
  void incrementAdjMatrix(const ObservationId& id,
                          const gtsam::BetweenFactor<poseT>& factor) {
    // * pairwise consistency check (will also compare other loops - if loop
    // fails we still store it, but not include in the optimization)
    // -- add 1 row and 1 column to lc_adjacency_matrix_;
    // -- populate extra row and column by testing pairwise consistency of new
    // lc against all previous ones
    // -- compute max clique (done in the findInliers function)
    // -- add loops in max clique to a local variable nfg_good_lc (done in the
    // updateOutputGraph function) Using correspondence rowId (size_t, in
    // adjacency matrix) to slot id (size_t, id of that lc in nfg_lc)
    if (loop_closures_.find(id) == loop_closures_.end()) {
      // does not exist yet, add
      Measurements new_measurements;
      loop_closures_[id] = new_measurements;
    }
    size_t num_lc =
        loop_closures_[id].factors.size();  // number of loop closures so far,
                                            // including the one we just added
    Eigen::MatrixXd new_adj_matrix = Eigen::MatrixXd::Zero(num_lc, num_lc);
    Eigen::MatrixXd new_dst_matrix = Eigen::MatrixXd::Zero(num_lc, num_lc);
    if (num_lc > 1) {
      // if = 1 then just initialized
      new_adj_matrix.topLeftCorner(num_lc - 1, num_lc - 1) =
          loop_closures_[id].adj_matrix;
      new_dst_matrix.topLeftCorner(num_lc - 1, num_lc - 1) =
          loop_closures_[id].dist_matrix;

      // now iterate through the previous loop closures and fill in last row +
      // col of adjacency
      for (size_t i = 0; i < num_lc - 1;
           i++) {  // compare it against all others
        gtsam::BetweenFactor<poseT> factor_i =
            *boost::dynamic_pointer_cast<gtsam::BetweenFactor<poseT>>(
                loop_closures_[id].factors[i]);
        // check consistency
        double mah_distance;
        bool consistent = areLoopsConsistent(factor_i, factor, &mah_distance);
        new_dst_matrix(num_lc - 1, i) = mah_distance;
        new_dst_matrix(i, num_lc - 1) = mah_distance;
        if (consistent) {
          new_adj_matrix(num_lc - 1, i) = 1;
          new_adj_matrix(i, num_lc - 1) = 1;
        }
      }
    }
    loop_closures_[id].adj_matrix = new_adj_matrix;
    loop_closures_[id].dist_matrix = new_dst_matrix;
  }

  /* *******************************************************************************
   */
  /*
   * augment adjacency matrix for a landmark loop closure
   */
  void incrementLandmarkAdjMatrix(const gtsam::Key& ldmk_key) {
    // pairwise consistency check for landmarks
    size_t num_lc = landmarks_[ldmk_key].factors.size();  // number measurements
    Eigen::MatrixXd new_adj_matrix = Eigen::MatrixXd::Zero(num_lc, num_lc);
    Eigen::MatrixXd new_dst_matrix = Eigen::MatrixXd::Zero(num_lc, num_lc);
    if (num_lc > 1) {
      // if = 1 then just initialized
      new_adj_matrix.topLeftCorner(num_lc - 1, num_lc - 1) =
          landmarks_[ldmk_key].adj_matrix;
      new_dst_matrix.topLeftCorner(num_lc - 1, num_lc - 1) =
          landmarks_[ldmk_key].dist_matrix;

      // now iterate through the previous loop closures and fill in last row +
      // col of adjacency
      gtsam::BetweenFactor<poseT>
          factor_jl =  // latest landmark loop closure: to be checked
          *boost::dynamic_pointer_cast<gtsam::BetweenFactor<poseT>>(
              landmarks_[ldmk_key].factors[num_lc - 1]);

      // check it against all others
      for (size_t i = 0; i < num_lc - 1; i++) {
        gtsam::BetweenFactor<poseT> factor_il =
            *boost::dynamic_pointer_cast<gtsam::BetweenFactor<poseT>>(
                landmarks_[ldmk_key].factors[i]);

        // check consistency
        gtsam::Key keyi = factor_il.keys().front();
        gtsam::Key keyj = factor_jl.keys().front();

        if (keyi == ldmk_key || keyj == ldmk_key) {
          log<WARNING>(
              "Landmark observations should be connected pose -> "
              "landmark, discarding");
          return;
        }

        // factors are (i,l) and (j,l) and connect poses i,j to a landmark l
        T<poseT> i_pose_l, j_pose_l;
        i_pose_l = T<poseT>(factor_il);
        j_pose_l = T<poseT>(factor_jl);

        gtsam::Symbol symb_i = gtsam::Symbol(keyi);
        gtsam::Symbol symb_j = gtsam::Symbol(keyj);

        // find odometry from 1a to 2a
        if (symb_i.chr() != symb_j.chr()) {
          log<WARNING>(
              "Attempting to get odometry between different trajectories");
        }
        T<poseT> i_odom_j =
            odom_trajectories_[symb_i.chr()].getBetween(keyi, keyj);

        // check that lc_1 pose is consistent with pose from 1a to 1b
        T<poseT> i_path_l, loop;
        i_path_l = i_odom_j.compose(j_pose_l);
        loop = i_path_l.inverse().compose(i_pose_l);

        double dist;
        bool consistent = checkLoopConsistent(loop, &dist);

        new_dst_matrix(num_lc - 1, i) = dist;
        new_dst_matrix(i, num_lc - 1) = dist;
        if (consistent) {
          new_adj_matrix(num_lc - 1, i) = 1;
          new_adj_matrix(i, num_lc - 1) = 1;
        }
      }
    }
    landmarks_[ldmk_key].adj_matrix = new_adj_matrix;
    landmarks_[ldmk_key].dist_matrix = new_dst_matrix;
  }

  /* *******************************************************************************
   */
  /*
   * Based on adjacency matrices, call maxclique to extract inliers
   */
  void findInliers() {
    if (debug_) log<INFO>("total loop closures registered: %1%") % total_lc_;
    total_good_lc_ = 0;
    // iterate through loop closures and find inliers
    std::unordered_map<ObservationId, Measurements>::iterator it =
        loop_closures_.begin();
    while (it != loop_closures_.end()) {
      std::vector<int> inliers_idx;
      it->second.consistent_factors = gtsam::NonlinearFactorGraph();  // reset
      // find max clique
      size_t num_inliers =
          findMaxCliqueHeu(it->second.adj_matrix, &inliers_idx);
      // update inliers, or consistent factors, according to max clique result
      for (size_t i = 0; i < num_inliers; i++) {
        it->second.consistent_factors.add(it->second.factors[inliers_idx[i]]);
      }
      it++;
      total_good_lc_ = total_good_lc_ + num_inliers;
    }

    // iterate through landmarks and find inliers
    std::unordered_map<gtsam::Key, Measurements>::iterator it_ldmrk =
        landmarks_.begin();
    while (it_ldmrk != landmarks_.end()) {
      std::vector<int> inliers_idx;
      it_ldmrk->second.consistent_factors =
          gtsam::NonlinearFactorGraph();  // reset
      // find max clique
      size_t num_inliers =
          findMaxCliqueHeu(it_ldmrk->second.adj_matrix, &inliers_idx);
      // update inliers, or consistent factors, according to max clique result
      for (size_t i = 0; i < num_inliers; i++) {
        it_ldmrk->second.consistent_factors.add(
            it_ldmrk->second.factors[inliers_idx[i]]);
      }
      it_ldmrk++;
      total_good_lc_ = total_good_lc_ + num_inliers;
    }
    if (debug_) log<INFO>("number of inliers: %1%") % total_good_lc_;
  }

  /* *******************************************************************************
   */
  /*
   * TODO Incremental maxclique
   */
  void findInliersIncremental(
      const std::unordered_map<ObservationId, size_t>& num_new_loopclosures) {
    if (debug_) log<INFO>("total loop closures registered: %1%") % total_lc_;
    total_good_lc_ = 0;
    // iterate through loop closures and find inliers
    std::unordered_map<ObservationId, size_t>::const_iterator new_lc_it =
        num_new_loopclosures.begin();
    while (new_lc_it != num_new_loopclosures.end()) {
      ObservationId robot_pair = new_lc_it->first;
      std::vector<int> inliers_idx;
      size_t prev_maxclique_size =
          loop_closures_[robot_pair].consistent_factors.size();
      // find max clique incrementally
      size_t num_inliers =
          findMaxCliqueHeuIncremental(loop_closures_[robot_pair].adj_matrix,
                                      new_lc_it->second,
                                      prev_maxclique_size,
                                      &inliers_idx);
      // update inliers, or consistent factors, according to max clique result
      // num_inliers will be zero if the previous inlier set should not be
      // changed
      if (num_inliers > 0) {
        loop_closures_[robot_pair].consistent_factors =
            gtsam::NonlinearFactorGraph();  // reset
        for (size_t i = 0; i < num_inliers; i++) {
          loop_closures_[robot_pair].consistent_factors.add(
              loop_closures_[robot_pair].factors[inliers_idx[i]]);
        }
      } else {
        // Set of inliers not modified. Don't reset consistent_factors
        num_inliers = prev_maxclique_size;
      }
      new_lc_it++;
    }

    // update total_good_lc_
    for (auto robot_pair_lc : loop_closures_) {
      total_good_lc_ =
          total_good_lc_ + robot_pair_lc.second.consistent_factors.size();
    }

    // iterate through landmarks and find inliers
    std::unordered_map<gtsam::Key, Measurements>::iterator it_ldmrk =
        landmarks_.begin();
    while (it_ldmrk != landmarks_.end()) {
      std::vector<int> inliers_idx;
      it_ldmrk->second.consistent_factors =
          gtsam::NonlinearFactorGraph();  // reset
      // find max clique
      size_t num_inliers =
          findMaxCliqueHeu(it_ldmrk->second.adj_matrix, &inliers_idx);
      // update inliers, or consistent factors, according to max clique result
      for (size_t i = 0; i < num_inliers; i++) {
        it_ldmrk->second.consistent_factors.add(
            it_ldmrk->second.factors[inliers_idx[i]]);
      }
      it_ldmrk++;
      total_good_lc_ = total_good_lc_ + num_inliers;
    }
    if (debug_) log<INFO>("number of inliers: %1%") % total_good_lc_;
  }

  /* *******************************************************************************
   */
  /*
   * update the set of inliers to be outputted
   */
  gtsam::NonlinearFactorGraph buildGraphToOptimize() {
    gtsam::NonlinearFactorGraph output_nfg;  // reset
<<<<<<< HEAD
    output_nfg.add(nfg_odom_);               // add the odometry factors

=======
    // important for gnc that we add the odom factors first
    output_nfg.add(nfg_odom_);  // add the odometry factors
    // important for gnc that we add the "special" non lc no odom factors second
    output_nfg.add(nfg_special_);
>>>>>>> 7a8542b9
    // add the good loop closures
    std::unordered_map<ObservationId, Measurements>::iterator it =
        loop_closures_.begin();
    while (it != loop_closures_.end()) {
      output_nfg.add(it->second.consistent_factors);
      it++;
    }
    // add the good loop closures associated with landmarks
    std::unordered_map<gtsam::Key, Measurements>::iterator it_ldmrk =
        landmarks_.begin();
    while (it_ldmrk != landmarks_.end()) {
      output_nfg.add(it_ldmrk->second.consistent_factors);
      it_ldmrk++;
    }
    // still need to update the class overall factorgraph
    return output_nfg;
  }

  /*
   * Save adjacency matrix to ObservationId_adj_matrix.txt
   */
  void saveAdjacencyMatrix(const std::string& folder_path) {
    for (auto measurement : loop_closures_) {
      ObservationId id = measurement.first;
      gtsam::Matrix adj_matrix = measurement.second.adj_matrix;

      // Save to file
      std::string filename =
          folder_path + "/" + id.id1 + "-" + id.id2 + "_adj_matrix.txt";
      std::ofstream outfile;
      outfile.open(filename);
      outfile << adj_matrix;
      outfile.close();
    }
  }

  /*
   * Log spin status (timing, number of loop closures, number of inliers)
   */
  void logSpinStatus(const int& spin_duration,
                     const int& find_inlier_duration,
                     const std::string& folder_path) {
    // Save to file
    std::string filename = folder_path + "/outlier_rejection_status.txt";
    std::ofstream outfile;
    outfile.open(filename, std::ofstream::out | std::ofstream::app);
    outfile << total_lc_ << " " << total_good_lc_ << " " << spin_duration << " "
            << find_inlier_duration << std::endl;
    outfile.close();
  }
};

typedef Pcm<gtsam::Pose2, PoseWithCovariance> Pcm2D;
typedef Pcm<gtsam::Pose3, PoseWithCovariance> Pcm3D;
typedef Pcm<gtsam::Pose2, PoseWithNode> PcmSimple2D;
typedef Pcm<gtsam::Pose3, PoseWithNode> PcmSimple3D;

}  // namespace KimeraRPGO<|MERGE_RESOLUTION|>--- conflicted
+++ resolved
@@ -101,11 +101,8 @@
  public:
   size_t getNumLC() { return total_lc_; }
   size_t getNumLCInliers() { return total_good_lc_; }
-<<<<<<< HEAD
-=======
   size_t getNumOdomFactors() { return nfg_odom_.size(); }
   size_t getNumSpecialFactors() { return nfg_special_.size(); }
->>>>>>> 7a8542b9
 
   /*! \brief Process new measurements and reject outliers
    *  process the new measurements and update the "good set" of measurements
@@ -875,15 +872,10 @@
    */
   gtsam::NonlinearFactorGraph buildGraphToOptimize() {
     gtsam::NonlinearFactorGraph output_nfg;  // reset
-<<<<<<< HEAD
-    output_nfg.add(nfg_odom_);               // add the odometry factors
-
-=======
     // important for gnc that we add the odom factors first
     output_nfg.add(nfg_odom_);  // add the odometry factors
     // important for gnc that we add the "special" non lc no odom factors second
     output_nfg.add(nfg_special_);
->>>>>>> 7a8542b9
     // add the good loop closures
     std::unordered_map<ObservationId, Measurements>::iterator it =
         loop_closures_.begin();
