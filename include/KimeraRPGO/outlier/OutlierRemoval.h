--- conflicted
+++ resolved
@@ -23,11 +23,8 @@
 
   virtual size_t getNumLC() = 0;
   virtual size_t getNumLCInliers() = 0;
-<<<<<<< HEAD
-=======
   virtual size_t getNumOdomFactors() = 0;
   virtual size_t getNumSpecialFactors() = 0;
->>>>>>> 7a8542b9
 
   /*! \brief Process new measurements and reject outliers
    *  process the new measurements and update the "good set" of measurements
