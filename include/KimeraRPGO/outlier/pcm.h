/*
Pairwise Consistency Maximization (PCM)
Backend solver class (Robust Pose Graph Optimizer)
author: Yun Chang, Luca Carlone
 */

#pragma once

// enables correct operations of GTSAM (correct Jacobians)
#define SLOW_BUT_CORRECT_BETWEENFACTOR

#include <math.h>
#include <chrono>
#include <fstream>
#include <iomanip>
#include <sstream>
#include <string>
#include <unordered_map>
#include <vector>

#include <gtsam/geometry/Pose2.h>
#include <gtsam/geometry/Pose3.h>
#include <gtsam/inference/Symbol.h>
#include <gtsam/linear/NoiseModel.h>
#include <gtsam/nonlinear/NonlinearFactorGraph.h>
#include <gtsam/nonlinear/Values.h>
#include <gtsam/slam/BetweenFactor.h>
#include <gtsam/slam/PriorFactor.h>

#include "KimeraRPGO/logger.h"
#include "KimeraRPGO/outlier/OutlierRemoval.h"
#include "KimeraRPGO/utils/geometry_utils.h"
#include "KimeraRPGO/utils/graph_utils.h"

namespace KimeraRPGO {

/* ------------------------------------------------------------------------ */
// Defines the behaviour of this backend.
enum class FactorType {
  UNCLASSIFIED = 0,
  ODOMETRY = 1,  //
  FIRST_LANDMARK_OBSERVATION = 2,
  LOOP_CLOSURE = 3,
  // both between poses and landmark re-observations (may be more than 1)
  NONBETWEEN_FACTORS = 4,  // not handled by PCM (may be more than 1)
};

// poseT can be gtsam::Pose2 or Pose3 for 3D vs 3D
// T can be PoseWithCovariance or PoseWithDistance based on
// If using Pcm or PcmDistance
template <class poseT, template <class> class T>
class Pcm : public OutlierRemoval {
 public:
  Pcm(double threshold1,
      double threshold2,
      const std::vector<char>& special_symbols = std::vector<char>())
      : OutlierRemoval(),
        threshold1_(threshold1),
        threshold2_(threshold2),
        special_symbols_(special_symbols),
        total_lc_(0),
        total_good_lc_(0) {
    // check if templated value valid
    BOOST_CONCEPT_ASSERT((gtsam::IsLieGroup<poseT>));
  }
  ~Pcm() = default;
  // initialize with odometry detect threshold and pairwise consistency
  // threshold
 public:
  EIGEN_MAKE_ALIGNED_OPERATOR_NEW

 private:
  double threshold1_;
  double threshold2_;

  // NonlinearFactorGraph storing all odometry factors
  gtsam::NonlinearFactorGraph nfg_odom_;

  // NonlinearFactorGraph storing all NonBetweenFactors
  gtsam::NonlinearFactorGraph nfg_special_;

  // storing loop closures and its adjacency matrix
  std::unordered_map<ObservationId, Measurements> loop_closures_;

  // trajectory maping robot prefix to its keys and poses
  std::unordered_map<char, Trajectory<poseT, T>> odom_trajectories_;

  // these are the symbols corresponding to landmarks
  std::vector<char> special_symbols_;

  // storing landmark measurements and its adjacency matrix
  std::unordered_map<gtsam::Key, Measurements> landmarks_;

  size_t total_lc_, total_good_lc_;

 public:
  size_t getNumLC() { return total_lc_; }
  size_t getNumLCInliers() { return total_good_lc_; }

  /*! \brief Process new measurements and reject outliers
   *  process the new measurements and update the "good set" of measurements
   *  - new_factors: factors from the new measurements
   *  - new_values: linearization point of the new measurements
   *  - nfg: the factors after processing new measurements and outlier removal
   *  - values: the values after processing new measurements and outlier removal
   *  - returns: boolean of if optimization should be called or not
   */
  bool removeOutliers(const gtsam::NonlinearFactorGraph& new_factors,
                      const gtsam::Values& new_values,
                      gtsam::NonlinearFactorGraph* output_nfg,
                      gtsam::Values* output_values) override {
    // Start timer
    auto start = std::chrono::high_resolution_clock::now();
    // store new values:
    output_values->insert(
        new_values);  // - store latest pose in values_ (note:
                      // values_ is the optimized estimate,
                      // while trajectory is the odom estimate)
    // Check values to initialize a trajectory in odom_trajectories if needed
    if (new_factors.size() == 0) {
      // Done and nothing to optimize
      return false;
    }

    bool do_optimize = false;
    // ==============================================================================
    gtsam::NonlinearFactorGraph loop_closure_factors;
    for (size_t i = 0; i < new_factors.size(); i++) {
      if (NULL == new_factors[i]) continue;
      // we first classify the current factors into the following categories:
      FactorType type = FactorType::UNCLASSIFIED;
      // current logic: The factors handled by outlier rejection are the between
      // factors. Between factors can be classified broadly into odometry, loop
      // closures, and landmark observations

      // check if factor is a between factor
      if (boost::dynamic_pointer_cast<gtsam::BetweenFactor<poseT>>(
              new_factors[i])) {
        // specifically what outlier rejection handles
        gtsam::Key from_key = new_factors[i]->front();
        gtsam::Key to_key = new_factors[i]->back();
        gtsam::Symbol from_symb(from_key);
        gtsam::Symbol to_symb(to_key);
        if (isSpecialSymbol(from_symb.chr()) ||
            isSpecialSymbol(to_symb.chr())) {  // is it a landmark observation
          // if includes values, it is the first observation
          if (new_values.exists(from_key) || new_values.exists(to_key)) {
            type = FactorType::FIRST_LANDMARK_OBSERVATION;
          } else {
            // re-observation: counts as loop closure
            type = FactorType::LOOP_CLOSURE;
          }
        } else if (from_key + 1 == to_key && new_values.exists(to_key)) {
          // Note that here we assume we receive odometry incrementally
          type = FactorType::ODOMETRY;  // just regular odometry
        } else {
          type = FactorType::LOOP_CLOSURE;
        }
      } else {
        type = FactorType::NONBETWEEN_FACTORS;  // unrecognized factor, not
                                                // checked for outlier rejection
      }

      // ==============================================================================
      // handle differently depending on type
      switch (type) {
        case FactorType::ODOMETRY:  // odometry, do not optimize
        {
          updateOdom(new_factors[i], *output_values);
        } break;
        case FactorType::FIRST_LANDMARK_OBSERVATION:  // landmark measurement,
                                                      // initialize
        {
          if (debug_) log<INFO>("New landmark observed");
          Measurements newMeasurement;
          newMeasurement.factors.add(new_factors[i]);
          newMeasurement.consistent_factors.add(new_factors[i]);
          gtsam::Symbol symb(new_values.keys()[0]);
          landmarks_[symb] = newMeasurement;
          total_lc_++;
        } break;
        case FactorType::LOOP_CLOSURE: {
          if (new_factors[i]->front() != new_factors[i]->back()) {
            // add the the loop closure factors and process them together
            loop_closure_factors.add(new_factors[i]);
          } else {
            log<WARNING>("Attempting to close loop against self");
          }
        } break;
        case FactorType::NONBETWEEN_FACTORS: {
          nfg_special_.add(new_factors[i]);
          do_optimize = true;
        } break;
        default:  // the remainders are specical loop closure cases, includes
                  // the "UNCLASSIFIED" case
        {
          nfg_special_.add(new_factors[i]);
          do_optimize = true;
        }
      }  // end switch
    }
    auto max_clique_duration = std::chrono::nanoseconds::zero();
    if (loop_closure_factors.size() > 0) {
      // update inliers
<<<<<<< HEAD
      std::unordered_map<ObservationId, size_t> num_new_loopclosures;
      parseAndIncrementAdjMatrix(
          loop_closure_factors, *output_values, &num_new_loopclosures);
      findInliersIncremental(num_new_loopclosures);
=======
      parseAndIncrementAdjMatrix(loop_closure_factors, *output_values);
      // output values is just used to sanity check the keys
      auto max_clique_start = std::chrono::high_resolution_clock::now();
      findInliers();
      auto max_clique_end = std::chrono::high_resolution_clock::now();
      max_clique_duration =
          std::chrono::duration_cast<std::chrono::nanoseconds>(
              max_clique_end - max_clique_start);
>>>>>>> cd2ca2c7
      // Find inliers with Pairwise consistent measurement set maximization
      do_optimize = true;
    }
    *output_nfg = buildGraphToOptimize();

    // End clock
    auto stop = std::chrono::high_resolution_clock::now();
    auto spin_duration =
        std::chrono::duration_cast<std::chrono::nanoseconds>(stop - start);
    if (debug_)
      log<INFO>(
          "PCM spin took %1% nanoseconds. Detected %2% total loop closures "
          "with %3% inliers. ") %
          spin_duration.count() % total_lc_ % total_good_lc_;
    if (log_output_) {
      saveAdjacencyMatrix(log_folder_);
      logSpinStatus(
          spin_duration.count(), max_clique_duration.count(), log_folder_);
    }
    return do_optimize;
  }  // end reject outliers

  /*! \brief save the PCM data
   *  saves the distance matrix (final) and also the clique size info
   *  - folder_path: path to directory to save results in
   */
  void saveData(std::string folder_path) override {
    // TODO(Yun) save max clique results
    // TODO(Yun) Maybe just use log?
    // saveAdjacencyMatrix(folder_path);
    // saveCliqueSizeData(folder_path);
  }

  /*! \brief remove the last loop closure based on observation ID
   * and update the factors.
   * For example if Observation id is Obsid('a','c'), method
   * removes the last loop closure between robots a and c
   */
  void removeLastLoopClosure(ObservationId id,
                             gtsam::NonlinearFactorGraph* updated_factors) {
    if (loop_closures_.find(id) == loop_closures_.end()) {
      return;  // No loop closures in this container
    }
    // Update the measurements (delete last measurement)
    size_t numLC = loop_closures_[id].adj_matrix.rows();
    if (numLC <= 0) {
      return;  // No more loop closures
    }

    loop_closures_[id].factors.erase(
        std::prev(loop_closures_[id].factors.end()));
    if (loop_closures_[id].factors.size() < 2) {
      loop_closures_[id].consistent_factors = loop_closures_[id].factors;
    } else {
      // Update adjacent and distance matrix
      loop_closures_[id].adj_matrix =
          loop_closures_[id].adj_matrix.block(0, 0, numLC - 1, numLC - 1);
      loop_closures_[id].dist_matrix =
          loop_closures_[id].dist_matrix.block(0, 0, numLC - 1, numLC - 1);

      // Update the inliers
      std::vector<int> inliers_idx;
      size_t num_inliers =
          findMaxCliqueHeu(loop_closures_[id].adj_matrix, &inliers_idx);
      loop_closures_[id].consistent_factors =
          gtsam::NonlinearFactorGraph();  // reset
      // update inliers, or consistent factors, according to max clique result
      for (size_t i = 0; i < num_inliers; i++) {
        loop_closures_[id].consistent_factors.add(
            loop_closures_[id].factors[inliers_idx[i]]);
      }
    }

    *updated_factors = buildGraphToOptimize();
    return;
  }

  /*! \brief remove the prior factors of nodes that given prefix
   */
  void removePriorFactorsWithPrefix(
      const char& prefix,
      gtsam::NonlinearFactorGraph* updated_factors) {
    // First make copy of nfg_special_ where prior factors stored
    const gtsam::NonlinearFactorGraph nfg_special_copy = nfg_special_;
    // Clear nfg_special_
    nfg_special_ = gtsam::NonlinearFactorGraph();
    // Iterate and pick out non prior factors and prior factors without key with
    // prefix
    for (auto factor : nfg_special_copy) {
      if (!boost::dynamic_pointer_cast<gtsam::PriorFactor<poseT>>(factor)) {
        nfg_special_.add(factor);
      } else {
        gtsam::PriorFactor<poseT> prior_factor =
            *boost::dynamic_pointer_cast<gtsam::PriorFactor<poseT>>(factor);
        gtsam::Symbol node(prior_factor.key());
        if (node.chr() != prefix) nfg_special_.add(factor);
      }
    }
    *updated_factors = buildGraphToOptimize();
    return;
  }

 protected:
  /*! \brief goes through the loop closures and updates the corresponding
   * adjacency matrices, in preparation for max clique
   */
  void parseAndIncrementAdjMatrix(
      const gtsam::NonlinearFactorGraph& new_factors,
      const gtsam::Values& output_values,
      std::unordered_map<ObservationId, size_t>* num_new_loopclosures) {
    for (size_t i = 0; i < new_factors.size(); i++) {
      // iterate through the factors
      // double check again that these are between factors
      if (boost::dynamic_pointer_cast<gtsam::BetweenFactor<poseT>>(
              new_factors[i])) {
        // regular loop closure.
        // in this case we should run consistency check to see if loop closure
        // is good
        // * odometric consistency check (will only compare against odometry
        // - if loop fails this, we can just drop it)
        // extract between factor
        gtsam::BetweenFactor<poseT> nfg_factor =
            *boost::dynamic_pointer_cast<gtsam::BetweenFactor<poseT>>(
                new_factors[i]);

        if (!output_values.exists(nfg_factor.keys().front()) ||
            !output_values.exists(nfg_factor.keys().back())) {
          log<WARNING>("Cannot add loop closure with non-existing keys");
          continue;
        }

        // check if it is a landmark measurement loop closure
        gtsam::Symbol symbfrnt(nfg_factor.front());
        gtsam::Symbol symbback(nfg_factor.back());
        if (isSpecialSymbol(symbfrnt.chr()) ||
            isSpecialSymbol(symbback.chr())) {
          // it is landmark loop closure
          gtsam::Key landmark_key =
              (isSpecialSymbol(symbfrnt.chr()) ? nfg_factor.front()
                                               : nfg_factor.back());

          if (debug_)
            log<INFO>("loop closing with landmark %1%") %
                gtsam::DefaultKeyFormatter(landmark_key);

          landmarks_[landmark_key].factors.add(nfg_factor);
          total_lc_++;
          // grow adj matrix
          incrementLandmarkAdjMatrix(landmark_key);
        } else {
          // It is a proper loop closures
          double odom_dist;
          bool odom_consistent = false;
          if (symbfrnt.chr() == symbback.chr()) {
            odom_consistent = isOdomConsistent(nfg_factor, &odom_dist);
          } else {
            // odom consistency check only for intrarobot loop closures
            odom_consistent = true;
          }
          if (odom_consistent) {
            if (debug_)
              log<INFO>("loop closure between keys %1% and %2%") %
                  gtsam::DefaultKeyFormatter(nfg_factor.front()) %
                  gtsam::DefaultKeyFormatter(nfg_factor.back());
            ObservationId obs_id(symbfrnt.chr(), symbback.chr());
            // detect which inter or intra robot loop closure this belongs to
            if (num_new_loopclosures->find(obs_id) ==
                num_new_loopclosures->end()) {
              num_new_loopclosures->insert(
                  std::pair<ObservationId, size_t>(obs_id, 1));
            } else {
              num_new_loopclosures->at(obs_id)++;
            }
            loop_closures_[obs_id].factors.add(nfg_factor);
            total_lc_++;
            incrementAdjMatrix(obs_id, nfg_factor);
          } else {
            if (debug_)
              log<WARNING>(
                  "Discarded loop closure (inconsistent with odometry)");
            continue;  // discontinue since loop closure not consistent with
                       // odometry
          }
        }

      } else {
        // add as special loop closure
        // the remainders are speical loop closure cases
        nfg_special_.add(new_factors[i]);
      }
    }
  }

  // check if a character is a special symbol as defined in constructor
  // (typically these are the landmarks)
  bool isSpecialSymbol(const char& symb) const {
    for (size_t i = 0; i < special_symbols_.size(); i++) {
      if (special_symbols_[i] == symb) return true;
    }
    return false;
  }

  /* *******************************************************************************
   */
  // update the odometry: add new measurements to odometry trajectory tree
  void updateOdom(const gtsam::NonlinearFactor::shared_ptr& new_factor,
                  const gtsam::Values& output_values) {
    // here we have values for reference checking and initialization if needed
    gtsam::BetweenFactor<poseT> odom_factor =
        *boost::dynamic_pointer_cast<gtsam::BetweenFactor<poseT>>(new_factor);
    nfg_odom_.add(odom_factor);  // - store factor in nfg_odom_
    // update trajectory(compose last value with new odom value)
    gtsam::Key new_key = odom_factor.keys().back();

    // extract prefix
    gtsam::Symbol sym = gtsam::Symbol(new_key);
    char prefix = sym.chr();

    // construct pose with covariance for odometry measurement
    T<poseT> odom_delta(odom_factor);
    // Now get the latest pose in trajectory and compose
    gtsam::Key prev_key = odom_factor.keys().front();
    T<poseT> prev_pose;
    try {
      prev_pose = odom_trajectories_[prefix].poses[prev_key];
    } catch (...) {
      if (odom_trajectories_.find(prefix) == odom_trajectories_.end()) {
        // prefix has not been seen before, add
        T<poseT> initial_pose;
        initial_pose.pose = output_values.at<poseT>(prev_key);
        // populate trajectories
        odom_trajectories_[prefix].poses[prev_key] = initial_pose;
      } else {
        log<WARNING>("Attempted to add odom to non-existing key. ");
      }
    }

    // compose latest pose to odometry for new pose
    T<poseT> new_pose = prev_pose.compose(odom_delta);

    // add to trajectory
    odom_trajectories_[prefix].poses[new_key] = new_pose;
  }

  /* *******************************************************************************
   */
  /*
   * odometry consistency check specialized to the PoseWithCovariance class
   */
  bool checkOdomConsistent(const PoseWithCovariance<poseT>& result,
                           double* dist) const {
    *dist = result.mahalanobis_norm();  // for PCM
    if (debug_) log<INFO>("odometry consistency distance: %1%") % *dist;
    if (*dist < threshold1_) {
      return true;
    }
    return false;
  }

  /* *******************************************************************************
   */
  /*
   * odometry consistency check specialized to the PoseWithNode class
   */
  bool checkOdomConsistent(const PoseWithNode<poseT>& result, double* dist) {
    // For PcmSimple
    *dist = result.avg_trans_norm();
    double rot_dist = result.avg_rot_norm();

    if (debug_)
      log<INFO>("odometry consistency translation distance: %1%") % *dist;
    if (debug_)
      log<INFO>("odometry consistency rotation distance: %1%") % rot_dist;
    if (*dist < threshold1_ && rot_dist < threshold2_) {
      return true;
    }
    return false;
  }

  /* *******************************************************************************
   */
  /*
   * general interface for odometry consistency check (both PCM and distance
   * version)
   */
  bool isOdomConsistent(const gtsam::BetweenFactor<poseT>& lc_factor,
                        double* dist) {
    // say: loop is between pose i and j
    gtsam::Key key_i = lc_factor.keys().front();  // extract the keys
    gtsam::Key key_j = lc_factor.keys().back();
    gtsam::Symbol symb_i = gtsam::Symbol(key_i);
    gtsam::Symbol symb_j = gtsam::Symbol(key_j);

    T<poseT> pij_odom, pji_lc, result;

    if (symb_i.chr() != symb_j.chr()) {
      log<WARNING>(
          "Only check for odmetry consistency for intrarobot loop closures");
    }
    pij_odom = odom_trajectories_[symb_i.chr()].getBetween(key_i, key_j);

    // get pij_lc = (Tij_lc, Covij_lc) from factor
    pji_lc = T<poseT>(lc_factor).inverse();

    // check consistency (Tij_odom,Cov_ij_odom, Tij_lc, Cov_ij_lc)
    result = pij_odom.compose(pji_lc);
    // if (debug_) result.pose.print("odom consistency check: ");

    return checkOdomConsistent(result, dist);
  }

  /* *******************************************************************************
   */
  /*
   * pairwise loop consistency check specialized to the PoseWithCovariance class
   * TODO: delete this function, rename checkOdomConsistent to
   * checkPairwiseConsistency and let it take a third argument (the threshold)
   */
  bool checkLoopConsistent(const PoseWithCovariance<poseT>& result,
                           double* dist) {
    *dist = result.mahalanobis_norm();
    if (*dist < threshold2_) {
      return true;
    }
    return false;
  }

  /* *******************************************************************************
   */
  /*
   * pairwise loop consistency check specialized to the PoseWithNode class
   * TODO: delete this function, rename checkOdomConsistent to
   * checkPairwiseConsistency and let it take a third argument (the threshold)
   */
  bool checkLoopConsistent(const PoseWithNode<poseT>& result, double* dist) {
    *dist = result.avg_trans_norm();
    double rot_dist = result.avg_rot_norm();
    if (*dist < threshold1_ && rot_dist < threshold2_) {
      return true;
    }
    return false;
  }

  /* *******************************************************************************
   */
  /*
   * general interface for loop consistency check (both PCM and distance
   * version) inputs are 2 loop closures (a,b) and (c,d), where a,b,c,d are keys
   */
  bool areLoopsConsistent(const gtsam::BetweenFactor<poseT>& a_lcBetween_b,
                          const gtsam::BetweenFactor<poseT>& c_lcBetween_d,
                          double* dist) {
    // check if two loop closures are consistent
    // say: loop closure 1 is (a,b)
    gtsam::Key key_a = a_lcBetween_b.keys().front();
    gtsam::Key key_b = a_lcBetween_b.keys().back();
    // say: loop closure 2 is (c,d)
    gtsam::Key key_c = c_lcBetween_d.keys().front();
    gtsam::Key key_d = c_lcBetween_d.keys().back();

    T<poseT> a_lc_b, c_lc_d;
    a_lc_b = T<poseT>(a_lcBetween_b);
    c_lc_d = T<poseT>(c_lcBetween_d);
    gtsam::Symbol symb_a = gtsam::Symbol(key_a);
    gtsam::Symbol symb_b = gtsam::Symbol(key_b);
    gtsam::Symbol symb_c = gtsam::Symbol(key_c);
    gtsam::Symbol symb_d = gtsam::Symbol(key_d);

    // make sure a and c has same prefix (from same robot)
    if (symb_a.chr() != symb_c.chr()) {
      // switch c and d if needed
      gtsam::Key temp = key_c;
      key_c = key_d;
      key_d = temp;
      symb_c = gtsam::Symbol(key_c);
      symb_d = gtsam::Symbol(key_d);
    }
    // find odometry from a to c
    if (symb_a.chr() != symb_c.chr()) {
      log<WARNING>("Attempting to get odometry between different trajectories");
    }
    T<poseT> a_odom_c =
        odom_trajectories_[symb_a.chr()].getBetween(key_a, key_c);
    // find odometry from d to b
    if (symb_b.chr() != symb_d.chr()) {
      log<WARNING>("Attempting to get odometry between different trajectories");
    }
    T<poseT> b_odom_d =
        odom_trajectories_[symb_b.chr()].getBetween(key_b, key_d);

    // check that d to b pose is consistent with pose from b to d
    T<poseT> a_path_d, d_path_b, loop;
    a_path_d = a_odom_c.compose(c_lc_d);
    d_path_b = a_path_d.inverse().compose(a_lc_b);
    loop = d_path_b.compose(b_odom_d);
    return checkLoopConsistent(loop, dist);
  }

  /* *******************************************************************************
   */
  /*
   * augment adjacency matrix with an extra (pose-pose) loop closure
   */
  void incrementAdjMatrix(const ObservationId& id,
                          const gtsam::BetweenFactor<poseT>& factor) {
    // * pairwise consistency check (will also compare other loops - if loop
    // fails we still store it, but not include in the optimization)
    // -- add 1 row and 1 column to lc_adjacency_matrix_;
    // -- populate extra row and column by testing pairwise consistency of new
    // lc against all previous ones
    // -- compute max clique (done in the findInliers function)
    // -- add loops in max clique to a local variable nfg_good_lc (done in the
    // updateOutputGraph function) Using correspondence rowId (size_t, in
    // adjacency matrix) to slot id (size_t, id of that lc in nfg_lc)
    if (loop_closures_.find(id) == loop_closures_.end()) {
      // does not exist yet, add
      Measurements new_measurements;
      loop_closures_[id] = new_measurements;
    }
    size_t num_lc =
        loop_closures_[id].factors.size();  // number of loop closures so far,
                                            // including the one we just added
    Eigen::MatrixXd new_adj_matrix = Eigen::MatrixXd::Zero(num_lc, num_lc);
    Eigen::MatrixXd new_dst_matrix = Eigen::MatrixXd::Zero(num_lc, num_lc);
    if (num_lc > 1) {
      // if = 1 then just initialized
      new_adj_matrix.topLeftCorner(num_lc - 1, num_lc - 1) =
          loop_closures_[id].adj_matrix;
      new_dst_matrix.topLeftCorner(num_lc - 1, num_lc - 1) =
          loop_closures_[id].dist_matrix;

      // now iterate through the previous loop closures and fill in last row +
      // col of adjacency
      for (size_t i = 0; i < num_lc - 1;
           i++) {  // compare it against all others
        gtsam::BetweenFactor<poseT> factor_i =
            *boost::dynamic_pointer_cast<gtsam::BetweenFactor<poseT>>(
                loop_closures_[id].factors[i]);
        // check consistency
        double mah_distance;
        bool consistent = areLoopsConsistent(factor_i, factor, &mah_distance);
        new_dst_matrix(num_lc - 1, i) = mah_distance;
        new_dst_matrix(i, num_lc - 1) = mah_distance;
        if (consistent) {
          new_adj_matrix(num_lc - 1, i) = 1;
          new_adj_matrix(i, num_lc - 1) = 1;
        }
      }
    }
    loop_closures_[id].adj_matrix = new_adj_matrix;
    loop_closures_[id].dist_matrix = new_dst_matrix;
  }

  /* *******************************************************************************
   */
  /*
   * augment adjacency matrix for a landmark loop closure
   */
  void incrementLandmarkAdjMatrix(const gtsam::Key& ldmk_key) {
    // pairwise consistency check for landmarks
    size_t num_lc = landmarks_[ldmk_key].factors.size();  // number measurements
    Eigen::MatrixXd new_adj_matrix = Eigen::MatrixXd::Zero(num_lc, num_lc);
    Eigen::MatrixXd new_dst_matrix = Eigen::MatrixXd::Zero(num_lc, num_lc);
    if (num_lc > 1) {
      // if = 1 then just initialized
      new_adj_matrix.topLeftCorner(num_lc - 1, num_lc - 1) =
          landmarks_[ldmk_key].adj_matrix;
      new_dst_matrix.topLeftCorner(num_lc - 1, num_lc - 1) =
          landmarks_[ldmk_key].dist_matrix;

      // now iterate through the previous loop closures and fill in last row +
      // col of adjacency
      gtsam::BetweenFactor<poseT>
          factor_jl =  // latest landmark loop closure: to be checked
          *boost::dynamic_pointer_cast<gtsam::BetweenFactor<poseT>>(
              landmarks_[ldmk_key].factors[num_lc - 1]);

      // check it against all others
      for (size_t i = 0; i < num_lc - 1; i++) {
        gtsam::BetweenFactor<poseT> factor_il =
            *boost::dynamic_pointer_cast<gtsam::BetweenFactor<poseT>>(
                landmarks_[ldmk_key].factors[i]);

        // check consistency
        gtsam::Key keyi = factor_il.keys().front();
        gtsam::Key keyj = factor_jl.keys().front();

        if (keyi == ldmk_key || keyj == ldmk_key) {
          log<WARNING>(
              "Landmark observations should be connected pose -> "
              "landmark, discarding");
          return;
        }

        // factors are (i,l) and (j,l) and connect poses i,j to a landmark l
        T<poseT> i_pose_l, j_pose_l;
        i_pose_l = T<poseT>(factor_il);
        j_pose_l = T<poseT>(factor_jl);

        gtsam::Symbol symb_i = gtsam::Symbol(keyi);
        gtsam::Symbol symb_j = gtsam::Symbol(keyj);

        // find odometry from 1a to 2a
        if (symb_i.chr() != symb_j.chr()) {
          log<WARNING>(
              "Attempting to get odometry between different trajectories");
        }
        T<poseT> i_odom_j =
            odom_trajectories_[symb_i.chr()].getBetween(keyi, keyj);

        // check that lc_1 pose is consistent with pose from 1a to 1b
        T<poseT> i_path_l, loop;
        i_path_l = i_odom_j.compose(j_pose_l);
        loop = i_path_l.inverse().compose(i_pose_l);

        double dist;
        bool consistent = checkLoopConsistent(loop, &dist);

        new_dst_matrix(num_lc - 1, i) = dist;
        new_dst_matrix(i, num_lc - 1) = dist;
        if (consistent) {
          new_adj_matrix(num_lc - 1, i) = 1;
          new_adj_matrix(i, num_lc - 1) = 1;
        }
      }
    }
    landmarks_[ldmk_key].adj_matrix = new_adj_matrix;
    landmarks_[ldmk_key].dist_matrix = new_dst_matrix;
  }

  /* *******************************************************************************
   */
  /*
   * Based on adjacency matrices, call maxclique to extract inliers
   */
  void findInliers() {
    if (debug_) log<INFO>("total loop closures registered: %1%") % total_lc_;
    total_good_lc_ = 0;
    // iterate through loop closures and find inliers
    std::unordered_map<ObservationId, Measurements>::iterator it =
        loop_closures_.begin();
    while (it != loop_closures_.end()) {
      std::vector<int> inliers_idx;
      it->second.consistent_factors = gtsam::NonlinearFactorGraph();  // reset
      // find max clique
      size_t num_inliers =
          findMaxCliqueHeu(it->second.adj_matrix, &inliers_idx);
      // update inliers, or consistent factors, according to max clique result
      for (size_t i = 0; i < num_inliers; i++) {
        it->second.consistent_factors.add(it->second.factors[inliers_idx[i]]);
      }
      it++;
      total_good_lc_ = total_good_lc_ + num_inliers;
    }

    // iterate through landmarks and find inliers
    std::unordered_map<gtsam::Key, Measurements>::iterator it_ldmrk =
        landmarks_.begin();
    while (it_ldmrk != landmarks_.end()) {
      std::vector<int> inliers_idx;
      it_ldmrk->second.consistent_factors =
          gtsam::NonlinearFactorGraph();  // reset
      // find max clique
      size_t num_inliers =
          findMaxCliqueHeu(it_ldmrk->second.adj_matrix, &inliers_idx);
      // update inliers, or consistent factors, according to max clique result
      for (size_t i = 0; i < num_inliers; i++) {
        it_ldmrk->second.consistent_factors.add(
            it_ldmrk->second.factors[inliers_idx[i]]);
      }
      it_ldmrk++;
      total_good_lc_ = total_good_lc_ + num_inliers;
    }
    if (debug_) log<INFO>("number of inliers: %1%") % total_good_lc_;
  }

  /* *******************************************************************************
   */
  /*
   * TODO Incremental maxclique
   */
  void findInliersIncremental(
      const std::unordered_map<ObservationId, size_t>& num_new_loopclosures) {
    if (debug_) log<INFO>("total loop closures registered: %1%") % total_lc_;
    total_good_lc_ = 0;
    // iterate through loop closures and find inliers
    std::unordered_map<ObservationId, size_t>::const_iterator new_lc_it =
        num_new_loopclosures.begin();
    while (new_lc_it != num_new_loopclosures.end()) {
      ObservationId robot_pair = new_lc_it->first;
      std::vector<int> inliers_idx;
      size_t prev_maxclique_size =
          loop_closures_[robot_pair].consistent_factors.size();
      // find max clique incrementally
      size_t num_inliers =
          findMaxCliqueHeuIncremental(loop_closures_[robot_pair].adj_matrix,
                                      new_lc_it->second,
                                      prev_maxclique_size,
                                      &inliers_idx);
      // update inliers, or consistent factors, according to max clique result
      // num_inliers will be zero if the previous inlier set should not be
      // changed
      if (num_inliers > 0) {
        loop_closures_[robot_pair].consistent_factors =
            gtsam::NonlinearFactorGraph();  // reset
        for (size_t i = 0; i < num_inliers; i++) {
          loop_closures_[robot_pair].consistent_factors.add(
              loop_closures_[robot_pair].factors[inliers_idx[i]]);
        }
      } else {
        // Set of inliers not modified. Don't reset consistent_factors
        num_inliers = prev_maxclique_size;
      }
      new_lc_it++;
    }

    // update total_good_lc_
    for (auto robot_pair_lc : loop_closures_) {
      total_good_lc_ =
          total_good_lc_ + robot_pair_lc.second.consistent_factors.size();
    }

    // iterate through landmarks and find inliers
    std::unordered_map<gtsam::Key, Measurements>::iterator it_ldmrk =
        landmarks_.begin();
    while (it_ldmrk != landmarks_.end()) {
      std::vector<int> inliers_idx;
      it_ldmrk->second.consistent_factors =
          gtsam::NonlinearFactorGraph();  // reset
      // find max clique
      size_t num_inliers =
          findMaxCliqueHeu(it_ldmrk->second.adj_matrix, &inliers_idx);
      // update inliers, or consistent factors, according to max clique result
      for (size_t i = 0; i < num_inliers; i++) {
        it_ldmrk->second.consistent_factors.add(
            it_ldmrk->second.factors[inliers_idx[i]]);
      }
      it_ldmrk++;
      total_good_lc_ = total_good_lc_ + num_inliers;
    }
    if (debug_) log<INFO>("number of inliers: %1%") % total_good_lc_;
  }

  /* *******************************************************************************
   */
  /*
   * update the set of inliers to be outputted
   */
  gtsam::NonlinearFactorGraph buildGraphToOptimize() {
    gtsam::NonlinearFactorGraph output_nfg;  // reset
    output_nfg.add(nfg_odom_);               // add the odometry factors

    // add the good loop closures
    std::unordered_map<ObservationId, Measurements>::iterator it =
        loop_closures_.begin();
    while (it != loop_closures_.end()) {
      output_nfg.add(it->second.consistent_factors);
      it++;
    }
    // add the good loop closures associated with landmarks
    std::unordered_map<gtsam::Key, Measurements>::iterator it_ldmrk =
        landmarks_.begin();
    while (it_ldmrk != landmarks_.end()) {
      output_nfg.add(it_ldmrk->second.consistent_factors);
      it_ldmrk++;
    }
    output_nfg.add(
        nfg_special_);  // still need to update the class overall factorgraph
    return output_nfg;
  }

  /*
   * Save adjacency matrix to ObservationId_adj_matrix.txt
   */
  void saveAdjacencyMatrix(const std::string& folder_path) {
    for (auto measurement : loop_closures_) {
      ObservationId id = measurement.first;
      gtsam::Matrix adj_matrix = measurement.second.adj_matrix;

      // Save to file
      std::string filename =
          folder_path + "/" + id.id1 + "-" + id.id2 + "_adj_matrix.txt";
      std::ofstream outfile;
      outfile.open(filename);
      outfile << adj_matrix;
      outfile.close();
    }
  }

  /*
   * Log spin status (timing, number of loop closures, number of inliers)
   */
  void logSpinStatus(const int& spin_duration,
                     const int& find_inlier_duration,
                     const std::string& folder_path) {
    // Save to file
    std::string filename = folder_path + "/outlier_rejection_status.txt";
    std::ofstream outfile;
    outfile.open(filename, std::ofstream::out | std::ofstream::app);
    outfile << total_lc_ << " " << total_good_lc_ << " " << spin_duration << " "
            << find_inlier_duration << std::endl;
    outfile.close();
  }
};

typedef Pcm<gtsam::Pose2, PoseWithCovariance> Pcm2D;
typedef Pcm<gtsam::Pose3, PoseWithCovariance> Pcm3D;
typedef Pcm<gtsam::Pose2, PoseWithNode> PcmSimple2D;
typedef Pcm<gtsam::Pose3, PoseWithNode> PcmSimple3D;

}  // namespace KimeraRPGO<|MERGE_RESOLUTION|>--- conflicted
+++ resolved
@@ -202,21 +202,15 @@
     auto max_clique_duration = std::chrono::nanoseconds::zero();
     if (loop_closure_factors.size() > 0) {
       // update inliers
-<<<<<<< HEAD
       std::unordered_map<ObservationId, size_t> num_new_loopclosures;
       parseAndIncrementAdjMatrix(
           loop_closure_factors, *output_values, &num_new_loopclosures);
+      auto max_clique_start = std::chrono::high_resolution_clock::now();
       findInliersIncremental(num_new_loopclosures);
-=======
-      parseAndIncrementAdjMatrix(loop_closure_factors, *output_values);
-      // output values is just used to sanity check the keys
-      auto max_clique_start = std::chrono::high_resolution_clock::now();
-      findInliers();
       auto max_clique_end = std::chrono::high_resolution_clock::now();
       max_clique_duration =
           std::chrono::duration_cast<std::chrono::nanoseconds>(
               max_clique_end - max_clique_start);
->>>>>>> cd2ca2c7
       // Find inliers with Pairwise consistent measurement set maximization
       do_optimize = true;
     }
