// Authors: Pierre-Yves Lajoie, Yun Chang

#ifndef GRAPH_UTILS_TYPES_H
#define GRAPH_UTILS_TYPES_H

#include <gtsam/geometry/Pose3.h>
#include <gtsam/geometry/Rot3.h>

#include "RobustPGO/max_clique_finder/findClique.h"
#include "RobustPGO/logger.h"

#include <map>
#include <vector>

/** \namespace graph_utils
 *  \brief This namespace encapsulates utility functions to manipulate graphs
 */
namespace graph_utils {

/** \struct PoseWithCovariance
 *  \brief Structure to store a pose and its covariance data
 *  \currently supports gtsam::Pose2 and gtsam::Pose3
 */
template <class T>
struct PoseWithCovariance {
  /* variables ------------------------------------------------ */
  /* ---------------------------------------------------------- */
  T pose; // ex. gtsam::Pose3
  gtsam::Matrix covariance_matrix;

  /* method to combine two poses (along with their covariances) */
  /* ---------------------------------------------------------- */
  PoseWithCovariance compose(const PoseWithCovariance other) const {
    PoseWithCovariance<T> out; 
    gtsam::Matrix Ha, Hb;
    
    out.pose = pose.compose(other.pose, Ha, Hb);
    out.covariance_matrix = Ha * covariance_matrix * Ha.transpose() +
        Hb * other.covariance_matrix * Hb.transpose();

    return out;
  }
  
  /* method to invert a pose along with its covariance -------- */
  /* ---------------------------------------------------------- */
  PoseWithCovariance inverse() const {
    gtsam::Matrix Ha;
    PoseWithCovariance<T> out;
    out.pose = pose.inverse(Ha);
    out.covariance_matrix = Ha * covariance_matrix * Ha.transpose();

    return out;
  }

  /* method to find the transform between two poses ------------ */
  /* ----------------------------------------------------------- */
  PoseWithCovariance between(const PoseWithCovariance other) const {

    PoseWithCovariance<T> out; 
    gtsam::Matrix Ha, Hb;
    out.pose = pose.between(other.pose, Ha, Hb); // returns between in a frame 

    out.covariance_matrix = other.covariance_matrix - 
        Ha * covariance_matrix * Ha.transpose();
<<<<<<< HEAD

=======
      
>>>>>>> bd8e2b63
    bool pos_semi_def = true;
    // compute the Cholesky decomp
    Eigen::LLT<Eigen::MatrixXd> lltCovar1(out.covariance_matrix);
    if(lltCovar1.info() == Eigen::NumericalIssue){  
      pos_semi_def = false;
    } 

    if (!pos_semi_def) { 
      other.pose.between(pose, Ha, Hb); // returns between in a frame 
      out.covariance_matrix = covariance_matrix - 
          Ha * other.covariance_matrix * Ha.transpose();

      // Check if positive semidef 
      Eigen::LLT<Eigen::MatrixXd> lltCovar2(out.covariance_matrix);
<<<<<<< HEAD
      // if(lltCovar2.info() == Eigen::NumericalIssue){ 
      //   log<WARNING>("Warning: Covariance matrix between two poses not PSD"); 
      // } 
    }
        
=======
      if(lltCovar2.info() == Eigen::NumericalIssue){ 
        log<WARNING>("Warning: Covariance matrix between two poses not PSD"); 
      } 
    }
>>>>>>> bd8e2b63
    return out;
  }
};

/** \struct Transform
 *  \brief Structure defining a transformation between two poses
 */
template <class T>
struct Transform {
    gtsam::Key i, j;
    graph_utils::PoseWithCovariance<T> pose;
    bool is_separator;
};

/** \struct Transforms
 *  \brief Structure defining a std::map of transformations
 */
template <class T>
struct Transforms {
    gtsam::Key start_id, end_id;
    std::map<std::pair<gtsam::Key,gtsam::Key>, graph_utils::Transform<T>> transforms;
};

/** \struct TrajectoryPose
 *  \brief Structure defining a pose in a robot trajectory
 */
template <class T>
struct TrajectoryPose {
    gtsam::Key id;
    graph_utils::PoseWithCovariance<T> pose;
};

/** \struct Trajectory
 *  \brief Structure defining a robot trajectory
 */
template <class T>
struct Trajectory {
    gtsam::Key start_id, end_id;
    std::map<gtsam::Key, graph_utils::TrajectoryPose<T>> trajectory_poses;
};

int findMaxClique(const Eigen::MatrixXd adjMatrix, std::vector<int>& max_clique) {
  // Compute maximum clique
  FMC::CGraphIO gio;
  gio.ReadEigenAdjacencyMatrix(adjMatrix, 0.0);
  int max_clique_size = 0;
  max_clique_size = FMC::maxClique(gio, max_clique_size, max_clique);
  return max_clique_size;
}

template<class T>
static const size_t getRotationDim() {
  // get rotation dimension of some gtsam object
  BOOST_CONCEPT_ASSERT((gtsam::IsLieGroup<T>));
  T sample_object; 
  return sample_object.rotation().dimension;
}

template<class T>
static const size_t getTranslationDim() {
  // get translation dimension of some gtsam object
  BOOST_CONCEPT_ASSERT((gtsam::IsLieGroup<T>));
  T sample_object; 
  return sample_object.translation().dimension;
}

template<class T>
static const size_t getDim(){
  // get overall dimension of some gtsam object
  BOOST_CONCEPT_ASSERT((gtsam::IsLieGroup<T>));
  T sample_object;
  return sample_object.dimension;
}

}

#endif<|MERGE_RESOLUTION|>--- conflicted
+++ resolved
@@ -62,11 +62,6 @@
 
     out.covariance_matrix = other.covariance_matrix - 
         Ha * covariance_matrix * Ha.transpose();
-<<<<<<< HEAD
-
-=======
-      
->>>>>>> bd8e2b63
     bool pos_semi_def = true;
     // compute the Cholesky decomp
     Eigen::LLT<Eigen::MatrixXd> lltCovar1(out.covariance_matrix);
@@ -81,18 +76,10 @@
 
       // Check if positive semidef 
       Eigen::LLT<Eigen::MatrixXd> lltCovar2(out.covariance_matrix);
-<<<<<<< HEAD
       // if(lltCovar2.info() == Eigen::NumericalIssue){ 
       //   log<WARNING>("Warning: Covariance matrix between two poses not PSD"); 
       // } 
     }
-        
-=======
-      if(lltCovar2.info() == Eigen::NumericalIssue){ 
-        log<WARNING>("Warning: Covariance matrix between two poses not PSD"); 
-      } 
-    }
->>>>>>> bd8e2b63
     return out;
   }
 };
