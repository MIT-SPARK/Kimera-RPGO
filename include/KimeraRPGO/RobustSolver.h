/*
Backend solver class (Robust Pose Graph Optimizer)
author: Yun Chang, Luca Carlone
*/

#pragma once

#include <memory>
#include <string>

#include <gtsam/nonlinear/NonlinearFactorGraph.h>
#include <gtsam/nonlinear/Values.h>
#include <gtsam/slam/BetweenFactor.h>
#include <gtsam/slam/PriorFactor.h>

#include "KimeraRPGO/GenericSolver.h"
#include "KimeraRPGO/SolverParams.h"
#include "KimeraRPGO/outlier/OutlierRemoval.h"

namespace KimeraRPGO {

/*! \brief RobustSolver type.
 *  Main backend solver that can do outlier rejection
 *  - params: RobustSolverParams, accounts for the outlier rejection method,
 * etc. (see SolverParams.h for details on RobustSolverParams)
 */
class RobustSolver : public GenericSolver {
 public:
  explicit RobustSolver(const RobustSolverParams& params);

  virtual ~RobustSolver() = default;

  size_t getNumLC() { return outlier_removal_->getNumLC(); }

  size_t getNumLCInliers() {
    if (params_.use_gnc_) {
      return gnc_num_inliers_;
    } else {
      return outlier_removal_->getNumLCInliers();
    }
  }

  /*! \brief Update call that bypasses outlier rejection.
   *  add new factors and values and optimize, without rejecting outliers.
   *  - nfg: new factors
   *  - values: linearization point for new variables
   */
  void forceUpdate(
      const gtsam::NonlinearFactorGraph& nfg = gtsam::NonlinearFactorGraph(),
      const gtsam::Values& values = gtsam::Values());

  /*! \brief Update function. Sorts through the factors, separate out the
   * odometry, the landmark measurements, and loop closures, then
   * addAndCheckIfOptimize with outlier rejection. Note that we assume the
   * odometry is ordered by key in an increasing manner
   *  - factors: the factors of the graph to be added
   *  - values: linearization point of graph to be connected
   */
  void update(const gtsam::NonlinearFactorGraph& factors,
              const gtsam::Values& values = gtsam::Values(),
              bool optimize_graph = true);

  /*! \brief Remove last added loop closure based on the prefixes of the robots
   * For example, to remove the last measure loop closure between robots a and c
   * removeLastLoopClosure('a', 'c');
   */
  void removeLastLoopClosure(char prefix_1, char prefix_2);

  /*! \brief remove the prior factors of nodes that given prefix
   */
  void removePriorFactorsWithPrefix(const char& prefix,
                                    bool optimize_graph = false);

 private:
  std::unique_ptr<OutlierRemoval> outlier_removal_;  // outlier removal
                                                     // method;

  /*! \brief Calling the optimization
   *  Optimize the factor graph with the stroed values
   *  Solver based on what was set in RobustSolverParams
   */
  void optimize();

<<<<<<< HEAD
=======
  // GNC variables
  gtsam::Vector gnc_weights_;
  size_t gnc_num_inliers_;

  RobustSolverParams params_;

>>>>>>> 7a8542b9
 public:
  /*! \brief Save results from Solver
   *  Saves the resulting g2o file and also the data saved in the outlier
   * removal method.
   *  - folder_path: the directory to save the results.
   */
  void saveData(std::string folder_path) const;
};

}  // namespace KimeraRPGO<|MERGE_RESOLUTION|>--- conflicted
+++ resolved
@@ -81,15 +81,12 @@
    */
   void optimize();
 
-<<<<<<< HEAD
-=======
   // GNC variables
   gtsam::Vector gnc_weights_;
   size_t gnc_num_inliers_;
 
   RobustSolverParams params_;
 
->>>>>>> 7a8542b9
  public:
   /*! \brief Save results from Solver
    *  Saves the resulting g2o file and also the data saved in the outlier
