--- conflicted
+++ resolved
@@ -119,8 +119,7 @@
 
   EXPECT(gtsam::assert_equal(nfg.size(), size_t(3)));
   EXPECT(gtsam::assert_equal(est.size(), size_t(3)));
-<<<<<<< HEAD
-=======
+
   EXPECT(do_optimize == true);
 }
 
@@ -251,7 +250,6 @@
 
   EXPECT(gtsam::assert_equal(nfg.size(), size_t(4)));
   EXPECT(gtsam::assert_equal(est.size(), size_t(3)));
->>>>>>> bd8e2b63
   EXPECT(do_optimize == true);
 }
 
